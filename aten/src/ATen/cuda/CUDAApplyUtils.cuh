#pragma once

#include <ATen/cuda/detail/IndexUtils.cuh>
#include <ATen/TensorUtils.h>
#include <THC/THCAtomics.cuh>
#include <ATen/cuda/CUDAContext.h>
#include <c10/macros/Macros.h>
#include <ATen/LegacyTHFunctionsCUDA.h>

#include <math.h>

//
// This file contains pointwise operation functions and kernels that
// work on both contiguous and non-contiguous tensor arguments of
// arbitrary (up to MAX_CUTORCH_DIMS) dimensioned arguments without
// copying or temporary storage.
//

/*
  NOTE [ CUDA_tensor_applyN helpers ]

  The following CUDA_tensor_applyN (where N currently can be 1, 2, 3, or 4)
  functions apply a pointwise operator to N tensor(s).

  The calling convention is

  1. The template arguments should be, sequentially,
    - First N typename args specify the scalar types of each of the N tensors.
    - (Optional) `int step` arg specifies the number of elements processed
      together at the same time.
      Default is 1.
    - A usually omitted (i.e., inferred) typename arg specifies the type of the
      function/functor applied on `N * step` values  in each iteration of each
      CUDA thread.
  2. The arguments should be, sequentially,
    - N tensors
    - op: a function/functor that processes `N * step` values at the same time.
      - If `step == 1`, it must have signature
        `void(*)(scalar1_t&, scalar2_t&, ..., scalarN_t&)`, where
        `scalar*_t`s are the first N typename template args, and the inputs
        are the `N` values from the `N` tensors retrieved at a common index.
      - Otherwise, it must must have signature
          void(*)(int n, scalar1_t&, scalar1_t&, ..., scalar1_t&,  // repeat `step` times
                         scalar2_t&, scalar2_t&, ..., scalar2_t&,  // repeat `step` times
                         ...,
                         scalarN_t&, scalarN_t&, ..., scalarN_t&)  // repeat `step` times
        Different from `step == 1` case, it processes `N * step` values taken
        from `step` common indices. Moreover, the first input `n` represents the
        number of valid indices (it will always have `0 < n <= step`). It will
        almost always be `step`, but at the boundary we may not have full `step`
        elements and `n` can be a lesser value.

        E.g., if `step == 4` and `N == 2`, `op` could be

          [](int n, scalar1_t &u1, scalar1_t &u2, scalar1_t &u3, scalar1_t &u4,
                    scalar2_t &v1, scalar2_t &v2, scalar2_t &v3, scalar2_t &v4) {
            // Only process u1, ..., un and v1, ..., vn.
            // So if `n == 3`, `u4` and `v4` need not to be considered.
          }

      In both cases, the references can actually be const, but at least one of
      them should be non-const in order to write the output.
    - (Optional, but recommended) N TensorArgType args that specify for each
      tensor whether `op` reads AND writes ] (i.e., TensorArgType::ReadWrite),
      or only reads (i.e., TensorArgType::ReadOnly).
      Default is TensorArgType::ReadWrite for first Tensor, and
                 TensorArgType::ReadOnly  for the rest.

  E.g.,

  to compute a = b^2 for a and b of same dtype, we can call

  CUDA_tensor_apply2<scalar, scalar>(
    a, b,
    [] __device__ (scalar &a_val, const scalar &b_val) { a_val = b_val * b_val; }
  );

  to work on 2 values at the same time, we can call

  CUDA_tensor_apply2<scalar1, scalar2, 2>(
    a, b,
    [] __device__ (int n, scalar1 &a_val1, scalar1 &a_val2,
                          const scalar2 &b_val1, const scalar2 &b_val2) {
      // call special vectorized op here, or just do elementwise and enjoy unrolling...
      // if n == 1, only process a_val1 and b_val1
    }
  );
*/

namespace at {
namespace cuda {

// TODO: combine with TensorArg?  So far that's been for debugging, and this is functional...
enum class TensorArgType { ReadWrite, ReadOnly };

namespace {

// Rearrange dimensions for pointwise operations so that strides are in
// decreasing order as much as possible, so that kernels have better memory
// access patterns.
//
// For example, consider a binary operation on two "transposed" 2-dim tensors:
//    sizes:          256 512
//    aInfo->strides:   1 256
//    bInfo->strides:   1 256
//
// Given this, each concurrent memory access inside kernelPointwiseApply2() is
// exactly 256 elements apart, resulting in poor performance.
//
// This function exchanges dimensions so that memory access is contiguous:
//    sizes:          512 256
//    aInfo->strides: 256   1
//    bInfo->strides: 256   1
//
// (Actually, it becomes even better because now collapseDims() can turn each
// input into one contiguous array.)
//
// In general, given M (<=4) TensorInfo's with N dimensions, we can view each
// strides[i] (0 <= i < N) as an M-tuple.  Given each pair i < j, we exchange
// strides[i] and [j] if
//    (1) strides[i][k] < strides[j][k] for some k (0 <= k < M)
//        (exchanging them will benefit input #k), and
//    (2) strides[i][k] <= strieds[j][k] for all k
//        (exchanging them will not make any input worse).
template <typename T1, typename IndexType,
          typename T2 = void, typename T3 = void, typename T4 = void>
inline void rearrangeDims(detail::TensorInfo<T1, IndexType>* aInfo,
                          detail::TensorInfo<T2, IndexType>* bInfo = nullptr,
                          detail::TensorInfo<T3, IndexType>* cInfo = nullptr,
                          detail::TensorInfo<T4, IndexType>* dInfo = nullptr) {
  int numInfos = 1;
  int dims = aInfo->dims;
  IndexType *sizes[4] = { aInfo->sizes, };
  IndexType *strides[4] = { aInfo->strides, };

  if (bInfo != nullptr) {
    ++numInfos;
    if (bInfo->dims != dims) return;
    sizes[1] = bInfo->sizes;
    strides[1] = bInfo->strides;
  }

  if (cInfo != nullptr) {
    ++numInfos;
    if (cInfo->dims != dims) return;
    sizes[2] = cInfo->sizes;
    strides[2] = cInfo->strides;
  }

  if (dInfo != nullptr) {
    ++numInfos;
    if (dInfo->dims != dims) return;
    sizes[3] = dInfo->sizes;
    strides[3] = dInfo->strides;
  }

  // Bail out if sizes do not match: we are using "deprecated pointwise
  // behavior" among tensors of different shapes but same number of elements.
  for (int i = 1; i < numInfos; ++i) {
    for (int j = 0; j < dims; ++j) {
      if (sizes[i][j] != sizes[0][j]) return;
    }
  }

  for (int i = 0; i < dims - 1; ++i) {
    // No need to consider dimensions of size 1.
    if (sizes[0][i] == 1) continue;

    for (int j = i + 1; j < dims; ++j) {
      if (sizes[0][j] == 1) continue;

      // Compare the relative sizes of strides between dim #i and dim #j.
      bool hasIncreasingStrides = false;
      bool hasDecreasingStrides = false;

      for (int k = 0; k < numInfos; k++) {
        IndexType stride_i = strides[k][i];
        IndexType stride_j = strides[k][j];
        if (stride_i < stride_j) {
          hasIncreasingStrides = true;
        } else if (stride_i > stride_j) {
          hasDecreasingStrides = true;
        }
      }

      if (hasIncreasingStrides && !hasDecreasingStrides) {
        for (int k = 0; k < numInfos; k++) {
          IndexType size = sizes[k][i];
          sizes[k][i] = sizes[k][j];
          sizes[k][j] = size;

          IndexType stride = strides[k][i];
          strides[k][i] = strides[k][j];
          strides[k][j] = stride;
        }
      }
    }
  }
}

// Threads per block for our apply kernel
// FIXME: use occupancy calculator instead
constexpr uint32_t AT_APPLY_THREADS_PER_BLOCK = 512;
constexpr uint32_t AT_APPLY_BLOCKS_PER_SM = 4;

// The `remaining_steps` argument is used to support Op that operates on
// multiple elements at the same time. Generally, the strategy of ApplyOpN is to
//  1. Initialize `remaining_steps = step`, where `step` is the template arg of
//     CUDA_tensor_applyN helpers. The input arg `n` to `apply()` represents the
//     number of elements in bound for this call. It will almost always equal to
//     `step` except at boundaries.
//  2. If `remaining_steps > 0` convert the current linearIndex to offset (if in
//     bound), and recursively call `ApplyOpN` with `remaining_steps - 1`.
//  3. At `remaining_steps = 0`,
//       if `step = 1`, call `op(tensor1_val, tensor2_val, ...)`;
//       if `step > 1`, call `op(n, tensor1_val1, tensor1_val2, ..., tesor1_valstep,
//                                  tensor2_val1, tensor2_val2, ..., tesor2_valstep,
//                                       ...
//                                  tensorN_val1, tensorN_val2, ..., tesorN_valstep);`
//
// See NOTE [ CUDA_tensor_applyN helpers ] above for how Op may look like.

template <typename Op,
          typename scalar,
          typename IndexType,
          int ADims,
          int remaining_steps,
          typename... Offsets>
struct ApplyOp1 {
__device__ __forceinline__
static void apply(detail::TensorInfo<scalar, IndexType> &a, const Op &op, int n,
                  IndexType linearIndex, Offsets... aOffsets) {
  // Convert `linearIndex` into an offset of `a`
  const IndexType aOffset = sizeof...(Offsets) < n ?
    detail::IndexToOffset<scalar, IndexType, ADims>::get(linearIndex, a) : 0;

  ApplyOp1<Op, scalar, IndexType, ADims, remaining_steps - 1, const IndexType, Offsets...>::apply(
    a, op, n, linearIndex + 1, aOffsets..., aOffset
  );
}
};

// Specialize `step=1` case (i.e., `remaining_steps=0` and `len(Offsets)=1`).
// We don't need to pass in how many elements need to processed in this case.
template <typename Op,
          typename scalar,
          typename IndexType,
          int ADims,
          typename Offset>
struct ApplyOp1<Op, scalar, IndexType, ADims, 0, Offset> {
__device__ __forceinline__
static void apply(detail::TensorInfo<scalar, IndexType> &a, const Op &op,
                  int n, IndexType linearIndex, Offset offset) {
  op(a.data[offset]);
}
};

template <typename Op,
          typename scalar,
          typename IndexType,
          int ADims,
          typename... Offsets>
struct ApplyOp1<Op, scalar, IndexType, ADims, 0, Offsets...> {
__device__ __forceinline__
static void apply(detail::TensorInfo<scalar, IndexType> &a, const Op &op, int n,
                 IndexType linearIndex, Offsets... offsets) {
  op(n, a.data[offsets]...);
}
};

template <typename Op,
          typename scalar,
          typename IndexType,
          int ADims,
          int step>
#if __CUDA_ARCH__ >= 350 || defined __HIP_PLATFORM_HCC__
C10_LAUNCH_BOUNDS_2(AT_APPLY_THREADS_PER_BLOCK, AT_APPLY_BLOCKS_PER_SM)
#endif
__global__ void kernelPointwiseApply1(detail::TensorInfo<scalar, IndexType> a,
                                      IndexType totalElements, const Op op) {
  for (IndexType linearIndex = (blockIdx.x * blockDim.x + threadIdx.x) * step;
       linearIndex < totalElements;
       linearIndex += gridDim.x * blockDim.x * step) {
    ApplyOp1<Op, scalar, IndexType, ADims, step>::apply(
      a, op, ::min(step, static_cast<int>(totalElements - linearIndex)), linearIndex);
  }
}


template <typename Op,
          typename scalar1,
          typename scalar2,
          typename IndexType,
          int ADims,
          int BDims,
          int remaining_steps,
          typename... Offsets>
struct ApplyOp2 {
__device__ __forceinline__
static void apply(detail::TensorInfo<scalar1, IndexType> &a,
                  detail::TensorInfo<scalar2, IndexType> &b,
                  const Op &op, int n, IndexType linearIndex,
                  Offsets... aOffsets, Offsets... bOffsets) {
  // Convert `linearIndex` into an offset of `a`
  const IndexType aOffset = sizeof...(Offsets) < n ?
    detail::IndexToOffset<scalar1, IndexType, ADims>::get(linearIndex, a) : 0;

  // Convert `linearIndex` into an offset of `b`
  const IndexType bOffset = sizeof...(Offsets) < n ?
    detail::IndexToOffset<scalar2, IndexType, BDims>::get(linearIndex, b) : 0;

  ApplyOp2<Op, scalar1, scalar2, IndexType, ADims, BDims, remaining_steps - 1, const IndexType, Offsets...>::apply(
    a, b, op, n, linearIndex + 1, aOffsets..., aOffset, bOffsets..., bOffset
  );
}
};

// Specialize `step=1` case (i.e., `remaining_steps=0` and `len(Offsets)=1`).
// We don't need to pass in how many elements need to processed in this case.
template <typename Op,
          typename scalar1,
          typename scalar2,
          typename IndexType,
          int ADims,
          int BDims,
          typename Offset>
struct ApplyOp2<Op, scalar1, scalar2, IndexType, ADims, BDims, 0, Offset> {
__device__ __forceinline__
static void apply(detail::TensorInfo<scalar1, IndexType> &a,
                  detail::TensorInfo<scalar2, IndexType> &b,
                  const Op &op, int n, IndexType linearIndex,
                  Offset aOffset, Offset bOffset) {
  op(a.data[aOffset], b.data[bOffset]);
}
};

template <typename Op,
          typename scalar1,
          typename scalar2,
          typename IndexType,
          int ADims,
          int BDims,
          typename... Offsets>
struct ApplyOp2<Op, scalar1, scalar2, IndexType, ADims, BDims, 0, Offsets...> {
__device__ __forceinline__
static void apply(detail::TensorInfo<scalar1, IndexType> &a,
                  detail::TensorInfo<scalar2, IndexType> &b,
                  const Op &op, int n, IndexType linearIndex,
                  Offsets... aOffsets, Offsets... bOffsets) {
  op(n, a.data[aOffsets]..., b.data[bOffsets]...);
}
};

template <typename Op,
          typename scalar1,
          typename scalar2,
          typename IndexType,
          int ADims, int BDims,
          int step>
#if __CUDA_ARCH__ >= 350 || defined __HIP_PLATFORM_HCC__
C10_LAUNCH_BOUNDS_2(AT_APPLY_THREADS_PER_BLOCK, AT_APPLY_BLOCKS_PER_SM)
#endif
__global__ void
kernelPointwiseApply2(detail::TensorInfo<scalar1, IndexType> a,
                      detail::TensorInfo<scalar2, IndexType> b,
                      IndexType totalElements,
                      const Op op) {
  for (IndexType linearIndex = (blockIdx.x * blockDim.x + threadIdx.x) * step;
       linearIndex < totalElements;
       linearIndex += gridDim.x * blockDim.x * step) {
    ApplyOp2<Op, scalar1, scalar2, IndexType, ADims, BDims, step>::apply(
      a, b, op, ::min(step, static_cast<int>(totalElements - linearIndex)),
      linearIndex);
  }
}


template <typename Op,
          typename scalar1,
          typename scalar2,
          typename scalar3,
          typename IndexType,
          int ADims,
          int BDims,
          int CDims,
          int remaining_steps,
          typename... Offsets>
struct ApplyOp3 {
__device__ __forceinline__
static void apply(detail::TensorInfo<scalar1, IndexType> &a,
                  detail::TensorInfo<scalar2, IndexType> &b,
                  detail::TensorInfo<scalar3, IndexType> &c,
                  const Op &op, int n, IndexType linearIndex,
                  Offsets... aOffsets, Offsets... bOffsets,
                  Offsets... cOffsets) {
  // Convert `linearIndex` into an offset of `a`
  const IndexType aOffset = sizeof...(Offsets) < n ?
    detail::IndexToOffset<scalar1, IndexType, ADims>::get(linearIndex, a) : 0;

  // Convert `linearIndex` into an offset of `b`
  const IndexType bOffset = sizeof...(Offsets) < n ?
    detail::IndexToOffset<scalar2, IndexType, BDims>::get(linearIndex, b) : 0;

  // Convert `linearIndex` into an offset of `c`
  const IndexType cOffset = sizeof...(Offsets) < n ?
    detail::IndexToOffset<scalar3, IndexType, CDims>::get(linearIndex, c) : 0;

  ApplyOp3<Op, scalar1, scalar2, scalar3, IndexType, ADims, BDims, CDims,
           remaining_steps - 1, const IndexType, Offsets...>::apply(
    a, b, c, op, n, linearIndex + 1, aOffsets..., aOffset, bOffsets..., bOffset,
    cOffsets..., cOffset
  );
}
};

// Specialize `step=1` case (i.e., `remaining_steps=0` and `len(Offsets)=1`).
// We don't need to pass in how many elements need to processed in this case.
template <typename Op,
          typename scalar1,
          typename scalar2,
          typename scalar3,
          typename IndexType,
          int ADims,
          int BDims,
          int CDims,
          typename Offset>
struct ApplyOp3<Op, scalar1, scalar2, scalar3, IndexType,
                ADims, BDims, CDims, 0, Offset> {
__device__ __forceinline__
static void apply(detail::TensorInfo<scalar1, IndexType> &a,
                  detail::TensorInfo<scalar2, IndexType> &b,
                  detail::TensorInfo<scalar3, IndexType> &c,
                  const Op &op, int n, IndexType linearIndex,
                  Offset aOffset, Offset bOffset, Offset cOffset) {
  op(a.data[aOffset], b.data[bOffset], c.data[cOffset]);
}
};

template <typename Op,
          typename scalar1,
          typename scalar2,
          typename scalar3,
          typename IndexType,
          int ADims,
          int BDims,
          int CDims,
          typename... Offsets>
struct ApplyOp3<Op, scalar1, scalar2, scalar3, IndexType,
                ADims, BDims, CDims, 0, Offsets...> {
__device__ __forceinline__
static void apply(detail::TensorInfo<scalar1, IndexType> &a,
                  detail::TensorInfo<scalar2, IndexType> &b,
                  detail::TensorInfo<scalar3, IndexType> &c,
                  const Op &op, int n, IndexType linearIndex,
                  Offsets... aOffsets, Offsets... bOffsets,
                  Offsets... cOffsets) {
  op(n, a.data[aOffsets]..., b.data[bOffsets]..., c.data[cOffsets]...);
}
};


template <typename Op,
          typename scalar1,
          typename scalar2,
          typename scalar3,
          typename IndexType,
          int ADims, int BDims, int CDims,
          int step>
#if __CUDA_ARCH__ >= 350 || defined __HIP_PLATFORM_HCC__
C10_LAUNCH_BOUNDS_2(AT_APPLY_THREADS_PER_BLOCK, AT_APPLY_BLOCKS_PER_SM)
#endif
__global__ void
kernelPointwiseApply3(detail::TensorInfo<scalar1, IndexType> a,
                      detail::TensorInfo<scalar2, IndexType> b,
                      detail::TensorInfo<scalar3, IndexType> c,
                      IndexType totalElements,
                      const Op op) {
  for (IndexType linearIndex = (blockIdx.x * blockDim.x + threadIdx.x) * step;
       linearIndex < totalElements;
       linearIndex += gridDim.x * blockDim.x * step) {
    ApplyOp3<Op, scalar1, scalar2, scalar3, IndexType, ADims, BDims, CDims, step>::apply(
      a, b, c, op, ::min(step, static_cast<int>(totalElements - linearIndex)), linearIndex);
  }
}


template <typename Op,
          typename scalar1,
          typename scalar2,
          typename scalar3,
          typename scalar4,
          typename IndexType,
          int ADims,
          int BDims,
          int CDims,
          int DDims,
          int remaining_steps,
          typename... Offsets>
struct ApplyOp4 {
__device__ __forceinline__
static void apply(detail::TensorInfo<scalar1, IndexType> &a,
                  detail::TensorInfo<scalar2, IndexType> &b,
                  detail::TensorInfo<scalar3, IndexType> &c,
                  detail::TensorInfo<scalar4, IndexType> &d,
                  const Op &op, int n, IndexType linearIndex,
                  Offsets... aOffsets, Offsets... bOffsets,
                  Offsets... cOffsets, Offsets... dOffsets) {
  // Convert `linearIndex` into an offset of `a`
  const IndexType aOffset = sizeof...(Offsets) < n ?
    detail::IndexToOffset<scalar1, IndexType, ADims>::get(linearIndex, a) : 0;

  // Convert `linearIndex` into an offset of `b`
  const IndexType bOffset = sizeof...(Offsets) < n ?
    detail::IndexToOffset<scalar2, IndexType, BDims>::get(linearIndex, b) : 0;

  // Convert `linearIndex` into an offset of `c`
  const IndexType cOffset = sizeof...(Offsets) < n ?
    detail::IndexToOffset<scalar3, IndexType, CDims>::get(linearIndex, c) : 0;

  // Convert `linearIndex` into an offset of `d`
  const IndexType dOffset = sizeof...(Offsets) < n ?
    detail::IndexToOffset<scalar4, IndexType, DDims>::get(linearIndex, d) : 0;

  ApplyOp4<Op, scalar1, scalar2, scalar3, scalar4, IndexType,
           ADims, BDims, CDims, DDims, remaining_steps - 1, const IndexType, Offsets...>::apply(
    a, b, c, d, op, n, linearIndex + 1, aOffsets..., aOffset, bOffsets..., bOffset,
    cOffsets..., cOffset, dOffsets..., dOffset
  );
}
};

// Specialize `step=1` case (i.e., `remaining_steps=0` and `len(Offsets)=1`).
// We don't need to pass in how many elements need to processed in this case.
template <typename Op,
          typename scalar1,
          typename scalar2,
          typename scalar3,
          typename scalar4,
          typename IndexType,
          int ADims,
          int BDims,
          int CDims,
          int DDims,
          typename Offset>
struct ApplyOp4<Op, scalar1, scalar2, scalar3, scalar4, IndexType,
                ADims, BDims, CDims, DDims, 0, Offset> {
__device__ __forceinline__
static void apply(detail::TensorInfo<scalar1, IndexType> &a,
                  detail::TensorInfo<scalar2, IndexType> &b,
                  detail::TensorInfo<scalar3, IndexType> &c,
                  detail::TensorInfo<scalar4, IndexType> &d,
                  const Op &op, int n, IndexType linearIndex,
                  Offset aOffset, Offset bOffset,
                  Offset cOffset, Offset dOffset) {
  op(a.data[aOffset], b.data[bOffset], c.data[cOffset], d.data[dOffset]);
}
};

template <typename Op,
          typename scalar1,
          typename scalar2,
          typename scalar3,
          typename scalar4,
          typename IndexType,
          int ADims,
          int BDims,
          int CDims,
          int DDims,
          typename... Offsets>
struct ApplyOp4<Op, scalar1, scalar2, scalar3, scalar4, IndexType,
                ADims, BDims, CDims, DDims, 0, Offsets...> {
__device__ __forceinline__
static void apply(detail::TensorInfo<scalar1, IndexType> &a,
                  detail::TensorInfo<scalar2, IndexType> &b,
                  detail::TensorInfo<scalar3, IndexType> &c,
                  detail::TensorInfo<scalar4, IndexType> &d,
                  const Op &op, int n, IndexType linearIndex,
                  Offsets... aOffsets, Offsets... bOffsets,
                  Offsets... cOffsets, Offsets... dOffsets) {
  op(n, a.data[aOffsets]..., b.data[bOffsets]..., c.data[cOffsets]..., d.data[dOffsets]...);
}
};

template <typename Op,
          typename scalar1,
          typename scalar2,
          typename scalar3,
          typename scalar4,
          typename IndexType,
          int ADims, int BDims, int CDims, int DDims,
          int step>
#if __CUDA_ARCH__ >= 350 || defined __HIP_PLATFORM_HCC__
C10_LAUNCH_BOUNDS_2(AT_APPLY_THREADS_PER_BLOCK, AT_APPLY_BLOCKS_PER_SM)
#endif
__global__ void
kernelPointwiseApply4(detail::TensorInfo<scalar1, IndexType> a,
                      detail::TensorInfo<scalar2, IndexType> b,
                      detail::TensorInfo<scalar3, IndexType> c,
                      detail::TensorInfo<scalar4, IndexType> d,
                      IndexType totalElements,
                      const Op op) {
  for (IndexType linearIndex = (blockIdx.x * blockDim.x + threadIdx.x) * step;
       linearIndex < totalElements;
       linearIndex += gridDim.x * blockDim.x * step) {
    ApplyOp4<Op, scalar1, scalar2, scalar3, scalar4, IndexType,
             ADims, BDims, CDims, DDims, step>::apply(
      a, b, c, d, op, ::min(step, static_cast<int>(totalElements - linearIndex)), linearIndex);
  }
}

} // namespace

/**
   Computes ceil(a / b)
*/
template <typename T>
__host__ __device__ __forceinline__ T ATenCeilDiv(T a, T b) {
  return (a + b - 1) / b;
}

template <int step = 1>
inline bool getApplyGrid(uint64_t totalElements, dim3& grid, int64_t curDevice) {
  if (curDevice == -1) return false;
  uint64_t numel_per_thread = static_cast<uint64_t>(AT_APPLY_THREADS_PER_BLOCK) * static_cast<uint64_t>(step);
  uint64_t numBlocks = ATenCeilDiv(totalElements, numel_per_thread);
  uint64_t maxGridX = at::cuda::getDeviceProperties(curDevice)->maxGridSize[0];
  if (numBlocks > maxGridX)
      numBlocks = maxGridX;
  grid = dim3(numBlocks);
  return true;
}

inline dim3 getApplyBlock() {
  return dim3(AT_APPLY_THREADS_PER_BLOCK);
}


template <typename scalar, int step, typename Op>
inline bool CUDA_tensor_apply1(at::Tensor a,
                               const Op op,
                               TensorArgType aType = TensorArgType::ReadWrite) {
  checkBackend("CUDA_tensor_apply1", {a}, Backend::CUDA);
  auto dim = a.dim();

  /*
  Since this is a unary op, we can easily first check for expanded dimensions
  (with stride 0), and remove them, to avoid calling .contiguous() in such
  case when detail::maybeOverlappingIndices(a) returns true.
  */
  std::vector<int64_t> collapsed_shape;
  std::vector<int64_t> collapsed_strides;
  collapsed_shape.reserve(dim);
  collapsed_strides.reserve(dim);
  for (int64_t i = 0; i < dim; i++) {
    if (a.stride(i) != 0) {
      collapsed_shape.push_back(a.size(i));
      collapsed_strides.push_back(a.stride(i));
    }
  }
  if (collapsed_shape.size() != dim) {
    a = a.as_strided(collapsed_shape, collapsed_strides);
  }

  int64_t totalElements = a.numel();

  if (dim > MAX_TENSORINFO_DIMS) {
    return false;
  }

  if (totalElements == 0) {
    // Empty tensor; do nothing
    return true;
  }
  const dim3 block = getApplyBlock();

  dim3 grid;
  int64_t curDevice = current_device();
  if (curDevice == -1) return false;
  if (!getApplyGrid<step>(totalElements, grid, curDevice)) {
    return false;
  }

  /*
  Expands readable/writable tensors whose indices may be "overlapped."
  This ensures that each element of the tensor is operated on once and only
  once.
  */
  Tensor oldA;

  if (aType == TensorArgType::ReadWrite && detail::maybeOverlappingIndices(a)) {
    // Must perform in contiguous space
    oldA = a;
    a = a.contiguous();
  }

  // It is possible that the tensor dimensions are able to be collapsed,
  // and thus we can reduce the actual code complexity of the copy by
  // exploiting this knowledge statically, since the div/mod is the
  // most expensive part of the operation, more so than memory accesses.
  // For instance, when copying a non-contiguous to a contiguous tensor
  // (or vice versa), the contiguous tensor can be collapsed to one
  // dimension, and the loop to translate the linear index to the array
  // index can be similarly collapsed. That is what this unrolling is for.

#define HANDLE_CASE(TYPE, A)                                           \
  kernelPointwiseApply1<Op,                                            \
                        scalar,                                        \
                        TYPE, A, step>                                 \
   <<<grid, block, 0, at::cuda::getCurrentCUDAStream(curDevice)>>>(    \
       aInfo, static_cast<TYPE>(totalElements), op);

#define HANDLE_A_CASE(TYPE, A) {            \
  switch (A) {                              \
    case 1:                                 \
      HANDLE_CASE(TYPE, 1);                 \
      break;                                \
    case 2:                                 \
      HANDLE_CASE(TYPE, 2);                 \
      break;                                \
    default:                                \
      HANDLE_CASE(TYPE, -1);                \
      break;                                \
  }                                         \
}

  if (detail::canUse32BitIndexMath(a)) {
    detail::TensorInfo<scalar, unsigned int> aInfo =
      detail::getTensorInfo<scalar, unsigned int>(a);

    rearrangeDims(&aInfo);
    aInfo.collapseDims();

    HANDLE_A_CASE(unsigned int, aInfo.dims);
  } else {
    detail::TensorInfo<scalar, uint64_t> aInfo =
      detail::getTensorInfo<scalar, uint64_t>(a);

    rearrangeDims(&aInfo);
    aInfo.collapseDims();

    /*
    Only instantiates the all 1D special case and the fallback all nD case for
    large (64-bit indexed) tensors to reduce compilation time.
    */
    if (aInfo.dims == 1) {
      HANDLE_CASE(uint64_t, 1);
    } else {
      HANDLE_CASE(uint64_t, -1);
    }
  }
#undef HANDLE_CASE
#undef HANDLE_A_CASE

  if (oldA.defined()) {
    // Ignore overlaps when copying back; if we use copy
    // instead, it will recursively try and invoke ourselves to make
    // oldA contiguous.
<<<<<<< HEAD
    at::_copy_ignoring_overlaps_(oldA, a);
=======
    at::native::legacy::cuda::_th_copy_ignoring_overlaps_(oldA, a);
>>>>>>> 9daf4852
  }

  return true;
}

/* Provides default step = 1 to CUDA_tensor_apply1. */
template <typename scalar, typename Op>
inline bool CUDA_tensor_apply1(at::Tensor a,
                               const Op op,
                               TensorArgType aType = TensorArgType::ReadWrite) {
  return CUDA_tensor_apply1<scalar, 1, Op>(a, op, aType);
}


template <typename scalar1, typename scalar2, int step, typename Op>
inline bool CUDA_tensor_apply2(at::Tensor a,
                               at::Tensor b,
                               const Op op,
                               TensorArgType aType = TensorArgType::ReadWrite,
                               TensorArgType bType = TensorArgType::ReadOnly) {
  checkBackend("CUDA_tensor_apply2", {a, b}, Backend::CUDA);
  int64_t totalElements = a.numel();

  if (totalElements != b.numel()) {
    return false;
  }

  if (a.dim() > MAX_TENSORINFO_DIMS ||
      b.dim() > MAX_TENSORINFO_DIMS) {
    return false;
  }

  if (a.numel() == 0) {
    // Empty tensor; do nothing
    return true;
  }
  const dim3 block = getApplyBlock();

  dim3 grid;
  int64_t curDevice = current_device();
  if (curDevice == -1) return false;
  if (!getApplyGrid<step>(totalElements, grid, curDevice)) {
    return false;
  }

  /*
  Expands readable/writable tensors whose indices may be "overlapped."
  This ensures that each element of the tensor is operated on once and only
  once.
  */
  Tensor oldA;
  Tensor oldB;

  if (aType == TensorArgType::ReadWrite && detail::maybeOverlappingIndices(a)) {
    // Must perform in contiguous space
    oldA = a;
    a = a.contiguous();
  }
  if (bType == TensorArgType::ReadWrite && detail::maybeOverlappingIndices(b)) {
    // Must perform in contiguous space
    oldB = b;
    b = b.contiguous();
  }

  // It is possible that the tensor dimensions are able to be collapsed,
  // and thus we can reduce the actual code complexity of the copy by
  // exploiting this knowledge statically, since the div/mod is the
  // most expensive part of the operation, more so than memory accesses.
  // For instance, when copying a non-contiguous to a contiguous tensor
  // (or vice versa), the contiguous tensor can be collapsed to one
  // dimension, and the loop to translate the linear index to the array
  // index can be similarly collapsed. That is what this unrolling is for.

#define HANDLE_CASE(TYPE, A, B)                                        \
  kernelPointwiseApply2<Op,                                            \
                        scalar1,                                       \
                        scalar2,                                       \
                        TYPE, A, B, step>                              \
   <<<grid, block, 0, at::cuda::getCurrentCUDAStream(curDevice)>>>(    \
       aInfo, bInfo, static_cast<TYPE>(totalElements), op);

#define HANDLE_B_CASE(TYPE, A, B) {         \
  switch (B) {                              \
    case 1:                                 \
      HANDLE_CASE(TYPE, A, 1);              \
      break;                                \
    case 2:                                 \
      HANDLE_CASE(TYPE, A, 2);              \
      break;                                \
    default:                                \
      HANDLE_CASE(TYPE, A, -1);             \
      break;                                \
  }                                         \
}

#define HANDLE_A_CASE(TYPE, A, B) {         \
  switch (A) {                              \
    case 1:                                 \
      HANDLE_B_CASE(TYPE, 1, B);            \
      break;                                \
    case 2:                                 \
      HANDLE_B_CASE(TYPE, 2, B);            \
      break;                                \
    default:                                \
      HANDLE_B_CASE(TYPE, -1, B);           \
      break;                                \
  }                                         \
}

  if (detail::canUse32BitIndexMath(a) &&
      detail::canUse32BitIndexMath(b)) {
    detail::TensorInfo<scalar1, unsigned int> aInfo =
      detail::getTensorInfo<scalar1, unsigned int>(a);

    detail::TensorInfo<scalar2, unsigned int> bInfo =
      detail::getTensorInfo<scalar2, unsigned int>(b);
    rearrangeDims(&aInfo, &bInfo);
    aInfo.collapseDims();
    bInfo.collapseDims();

    HANDLE_A_CASE(unsigned int, aInfo.dims, bInfo.dims);
  } else {
    detail::TensorInfo<scalar1, uint64_t> aInfo =
      detail::getTensorInfo<scalar1, uint64_t>(a);

    detail::TensorInfo<scalar2, uint64_t> bInfo =
      detail::getTensorInfo<scalar2, uint64_t>(b);
    rearrangeDims(&aInfo, &bInfo);
    aInfo.collapseDims();
    bInfo.collapseDims();

    /*
    Only instantiates the all 1D special case and the fallback all nD case for
    large (64-bit indexed) tensors to reduce compilation time.
    */
    if (aInfo.dims == 1 && bInfo.dims == 1) {
      HANDLE_CASE(uint64_t, 1, 1);
    } else {
      HANDLE_CASE(uint64_t, -1, -1);
    }
  }
#undef HANDLE_CASE
#undef HANDLE_B_CASE
#undef HANDLE_A_CASE

  if (oldA.defined()) {
    // Ignore overlaps when copying back; if we use copy
    // instead, it will recursively try and invoke ourselves to make
    // oldA contiguous.
<<<<<<< HEAD
    at::_copy_ignoring_overlaps_(oldA, a);
=======
    at::native::legacy::cuda::_th_copy_ignoring_overlaps_(oldA, a);
>>>>>>> 9daf4852
  }

  if (oldB.defined()) {
    // Ignore overlaps when copying back; if we use copy
    // instead, it will recursively try and invoke ourselves to make
    // oldB contiguous.
<<<<<<< HEAD
    at::_copy_ignoring_overlaps_(oldB, b);
=======
    at::native::legacy::cuda::_th_copy_ignoring_overlaps_(oldB, b);
>>>>>>> 9daf4852
  }

  return true;
}

/* Provides default step = 1 to CUDA_tensor_apply2. */
template <typename scalar1, typename scalar2, typename Op>
inline bool CUDA_tensor_apply2(at::Tensor a,
                               at::Tensor b,
                               const Op op,
                               TensorArgType aType = TensorArgType::ReadWrite,
                               TensorArgType bType = TensorArgType::ReadOnly) {
  return CUDA_tensor_apply2<scalar1, scalar2, 1, Op>(a, b, op, aType, bType);
}


template <typename scalar1, typename scalar2, typename scalar3, int step, typename Op>
inline bool CUDA_tensor_apply3(at::Tensor a,
                               at::Tensor b,
                               at::Tensor c,
                               const Op op,
                               TensorArgType aType = TensorArgType::ReadWrite,
                               TensorArgType bType = TensorArgType::ReadOnly,
                               TensorArgType cType = TensorArgType::ReadOnly) {
  checkBackend("CUDA_tensor_apply3", {a, b, c}, Backend::CUDA);
  int64_t totalElements = a.numel();

  if (totalElements != b.numel() ||
      totalElements != c.numel()) {
    return false;
  }

  if (a.dim() > MAX_TENSORINFO_DIMS ||
      b.dim() > MAX_TENSORINFO_DIMS ||
      c.dim() > MAX_TENSORINFO_DIMS) {
    return false;
  }

  if (a.numel() == 0) {
    // Empty tensor; do nothing
    return true;
  }

  const dim3 block = getApplyBlock();

  dim3 grid;
  int64_t curDevice = current_device();
  if (curDevice == -1) return false;
  if (!getApplyGrid<step>(totalElements, grid, curDevice)) {
    return false;
  }

  /*
  Expands readable/writable tensors whose indices may be "overlapped."
  This ensures that each element of the tensor is operated on once and only
  once.
  */
  Tensor oldA;
  Tensor oldB;
  Tensor oldC;

  if (aType == TensorArgType::ReadWrite && detail::maybeOverlappingIndices(a)) {
    // Must perform in contiguous space
    oldA = a;
    a = a.contiguous();
  }
  if (bType == TensorArgType::ReadWrite && detail::maybeOverlappingIndices(b)) {
    // Must perform in contiguous space
    oldB = b;
    b = b.contiguous();
  }
  if (cType == TensorArgType::ReadWrite && detail::maybeOverlappingIndices(c)) {
    // Must perform in contiguous space
    oldC = c;
    c = c.contiguous();
  }

#define HANDLE_CASE(TYPE, A, B, C)                                     \
  kernelPointwiseApply3<Op,                                            \
                        scalar1,                                       \
                        scalar2,                                       \
                        scalar3,                                       \
                        TYPE, A, B, C, step>                           \
    <<<grid, block, 0, at::cuda::getCurrentCUDAStream(curDevice)>>>(   \
      aInfo, bInfo, cInfo, static_cast<TYPE>(totalElements), op);

#define HANDLE_C_CASE(TYPE, A, B, C) {      \
  switch (C) {                              \
    case 1:                                 \
      HANDLE_CASE(TYPE, A, B, 1);           \
      break;                                \
    case 2:                                 \
      HANDLE_CASE(TYPE, A, B, 2);           \
      break;                                \
    default:                                \
      HANDLE_CASE(TYPE, A, B, -1);          \
      break;                                \
  }                                         \
}

#define HANDLE_B_CASE(TYPE, A, B, C) {      \
  switch (B) {                              \
    case 1:                                 \
      HANDLE_C_CASE(TYPE, A, 1, C);         \
      break;                                \
    case 2:                                 \
      HANDLE_C_CASE(TYPE, A, 2, C);         \
      break;                                \
    default:                                \
      HANDLE_C_CASE(TYPE, A, -1, C);        \
      break;                                \
  }                                         \
}

#define HANDLE_A_CASE(TYPE, A, B, C) {      \
  switch (A) {                              \
    case 1:                                 \
      HANDLE_B_CASE(TYPE, 1, B, C);         \
      break;                                \
    case 2:                                 \
      HANDLE_B_CASE(TYPE, 2, B, C);         \
      break;                                \
    default:                                \
      HANDLE_B_CASE(TYPE, -1, B, C);        \
      break;                                \
  }                                         \
}

  if (detail::canUse32BitIndexMath(a) &&
      detail::canUse32BitIndexMath(b) &&
      detail::canUse32BitIndexMath(c)) {
    detail::TensorInfo<scalar1, unsigned int> aInfo =
      detail::getTensorInfo<scalar1, unsigned int>(a);

    detail::TensorInfo<scalar2, unsigned int> bInfo =
      detail::getTensorInfo<scalar2, unsigned int>(b);

    detail::TensorInfo<scalar3, unsigned int> cInfo =
      detail::getTensorInfo<scalar3, unsigned int>(c);

    rearrangeDims(&aInfo, &bInfo, &cInfo);
    aInfo.collapseDims();
    bInfo.collapseDims();
    cInfo.collapseDims();

    HANDLE_A_CASE(unsigned int, aInfo.dims, bInfo.dims, cInfo.dims);
  } else {
    detail::TensorInfo<scalar1, uint64_t> aInfo =
      detail::getTensorInfo<scalar1, uint64_t>(a);

    detail::TensorInfo<scalar2, uint64_t> bInfo =
      detail::getTensorInfo<scalar2, uint64_t>(b);

    detail::TensorInfo<scalar3, uint64_t> cInfo =
      detail::getTensorInfo<scalar3, uint64_t>(c);

    rearrangeDims(&aInfo, &bInfo, &cInfo);
    aInfo.collapseDims();
    bInfo.collapseDims();
    cInfo.collapseDims();

    /*
    Only instantiates the all 1D special case and the fallback all nD case for
    large (64-bit indexed) tensors to reduce compilation time.
    */
    if (aInfo.dims == 1 && bInfo.dims == 1 && cInfo.dims == 1) {
      HANDLE_CASE(uint64_t, 1, 1, 1);
    } else {
      HANDLE_CASE(uint64_t, -1, -1, -1);
    }
  }
#undef HANDLE_CASE
#undef HANDLE_C_CASE
#undef HANDLE_B_CASE
#undef HANDLE_A_CASE

  if (oldA.defined()) {
    // Ignore overlaps when copying back; if we use THCTensor_copy
    // instead, it will recursively try and invoke ourselves to make
    // oldA contiguous.
<<<<<<< HEAD
    at::_copy_ignoring_overlaps_(oldA, a);
=======
    at::native::legacy::cuda::_th_copy_ignoring_overlaps_(oldA, a);
>>>>>>> 9daf4852
    a = oldA;
  }

  if (oldB.defined()) {
    // Ignore overlaps when copying back; if we use THCTensor_copy
    // instead, it will recursively try and invoke ourselves to make
    // oldB contiguous.
<<<<<<< HEAD
    at::_copy_ignoring_overlaps_(oldB, b);
=======
    at::native::legacy::cuda::_th_copy_ignoring_overlaps_(oldB, b);
>>>>>>> 9daf4852
    b = oldB;
  }

  if (oldC.defined()) {
    // Ignore overlaps when copying back; if we use THCTensor_copy
    // instead, it will recursively try and invoke ourselves to make
    // oldC contiguous.
<<<<<<< HEAD
    at::_copy_ignoring_overlaps_(oldC, c);
=======
    at::native::legacy::cuda::_th_copy_ignoring_overlaps_(oldC, c);
>>>>>>> 9daf4852
    c = oldC;
  }

  return true;
}

/* Provides default step = 1 to CUDA_tensor_apply3. */
template <typename scalar1, typename scalar2, typename scalar3, typename Op>
inline bool CUDA_tensor_apply3(at::Tensor a,
                               at::Tensor b,
                               at::Tensor c,
                               const Op op,
                               TensorArgType aType = TensorArgType::ReadWrite,
                               TensorArgType bType = TensorArgType::ReadOnly,
                               TensorArgType cType = TensorArgType::ReadOnly) {
  return CUDA_tensor_apply3<scalar1, scalar2, scalar3, 1, Op>(
    a, b, c, op, aType, bType, cType);
}


template <typename scalar1, typename scalar2, typename scalar3, typename scalar4,
          int step, typename Op>
inline bool CUDA_tensor_apply4(at::Tensor a,
                               at::Tensor b,
                               at::Tensor c,
                               at::Tensor d,
                               const Op op,
                               TensorArgType aType = TensorArgType::ReadWrite,
                               TensorArgType bType = TensorArgType::ReadOnly,
                               TensorArgType cType = TensorArgType::ReadOnly,
                               TensorArgType dType = TensorArgType::ReadOnly) {
  checkBackend("CUDA_tensor_apply4", {a, b, c, d}, Backend::CUDA);
  int64_t totalElements = a.numel();

  if (totalElements != b.numel() ||
      totalElements != c.numel() ||
      totalElements != d.numel()) {
    return false;
  }

  if (a.dim() > MAX_TENSORINFO_DIMS ||
      b.dim() > MAX_TENSORINFO_DIMS ||
      c.dim() > MAX_TENSORINFO_DIMS ||
      d.dim() > MAX_TENSORINFO_DIMS) {
    return false;
  }

  if (a.numel() == 0) {
    // Empty tensor; do nothing
    return true;
  }

  const dim3 block = getApplyBlock();

  dim3 grid;
  int64_t curDevice = current_device();
  if (curDevice == -1) return false;
  if (!getApplyGrid<step>(totalElements, grid, curDevice)) {
    return false;
  }

  /*
  Expands readable/writable tensors whose indices may be "overlapped."
  This ensures that each element of the tensor is operated on once and only
  once.
  */
  Tensor oldA;
  Tensor oldB;
  Tensor oldC;
  Tensor oldD;

  if (aType == TensorArgType::ReadWrite && detail::maybeOverlappingIndices(a)) {
    // Must perform in contiguous space
    oldA = a;
    a = a.contiguous();
  }
  if (bType == TensorArgType::ReadWrite && detail::maybeOverlappingIndices(b)) {
    // Must perform in contiguous space
    oldB = b;
    b = b.contiguous();
  }
  if (cType == TensorArgType::ReadWrite && detail::maybeOverlappingIndices(c)) {
    // Must perform in contiguous space
    oldC = c;
    c = c.contiguous();
  }
  if (dType == TensorArgType::ReadWrite && detail::maybeOverlappingIndices(c)) {
    // Must perform in contiguous space
    oldD = d;
    d = d.contiguous();
  }

#define HANDLE_CASE(TYPE, A, B, C, D)                                  \
  kernelPointwiseApply4<Op,                                            \
                        scalar1,                                       \
                        scalar2,                                       \
                        scalar3,                                       \
                        scalar4,                                       \
                        TYPE, A, B, C, D, step>                        \
    <<<grid, block, 0, at::cuda::getCurrentCUDAStream(curDevice)>>>(   \
    aInfo, bInfo, cInfo, dInfo, static_cast<TYPE>(totalElements), op);

#define HANDLE_D_CASE(TYPE, A, B, C, D) {       \
  switch (D) {                                  \
    case 1:                                     \
      HANDLE_CASE(TYPE, A, B, C, 1);            \
      break;                                    \
    case 2:                                     \
      HANDLE_CASE(TYPE, A, B, C, 2);            \
      break;                                    \
    default:                                    \
      HANDLE_CASE(TYPE, A, B, C, -1);           \
      break;                                    \
  }                                             \
}

#define HANDLE_C_CASE(TYPE, A, B, C, D) {       \
  switch (C) {                                  \
    case 1:                                     \
      HANDLE_D_CASE(TYPE, A, B, 1, D);          \
      break;                                    \
    case 2:                                     \
      HANDLE_D_CASE(TYPE, A, B, 2, D);          \
      break;                                    \
    default:                                    \
      HANDLE_D_CASE(TYPE, A, B, -1, D);         \
      break;                                    \
  }                                             \
}

#define HANDLE_B_CASE(TYPE, A, B, C, D) {       \
  switch (B) {                                  \
    case 1:                                     \
      HANDLE_C_CASE(TYPE, A, 1, C, D);          \
      break;                                    \
    case 2:                                     \
      HANDLE_C_CASE(TYPE, A, 2, C, D);          \
      break;                                    \
    default:                                    \
      HANDLE_C_CASE(TYPE, A, -1, C, D);         \
      break;                                    \
  }                                             \
}

#define HANDLE_A_CASE(TYPE, A, B, C, D) {       \
  switch (A) {                                  \
    case 1:                                     \
      HANDLE_B_CASE(TYPE, 1, B, C, D);          \
      break;                                    \
    case 2:                                     \
      HANDLE_B_CASE(TYPE, 2, B, C, D);          \
      break;                                    \
    default:                                    \
      HANDLE_B_CASE(TYPE, -1, B, C, D);         \
      break;                                    \
  }                                             \
}

  if (detail::canUse32BitIndexMath(a) &&
      detail::canUse32BitIndexMath(b) &&
      detail::canUse32BitIndexMath(c) &&
      detail::canUse32BitIndexMath(d)) {
    detail::TensorInfo<scalar1, unsigned int> aInfo =
      detail::getTensorInfo<scalar1, unsigned int>(a);

    detail::TensorInfo<scalar2, unsigned int> bInfo =
      detail::getTensorInfo<scalar2, unsigned int>(b);

    detail::TensorInfo<scalar3, unsigned int> cInfo =
      detail::getTensorInfo<scalar3, unsigned int>(c);

    detail::TensorInfo<scalar4, unsigned int> dInfo =
      detail::getTensorInfo<scalar4, unsigned int>(d);

    rearrangeDims(&aInfo, &bInfo, &cInfo, &dInfo);
    aInfo.collapseDims();
    bInfo.collapseDims();
    cInfo.collapseDims();
    dInfo.collapseDims();

    HANDLE_A_CASE(unsigned int, aInfo.dims, bInfo.dims, cInfo.dims, dInfo.dims);
  } else {
    detail::TensorInfo<scalar1, uint64_t> aInfo =
      detail::getTensorInfo<scalar1, uint64_t>(a);

    detail::TensorInfo<scalar2, uint64_t> bInfo =
      detail::getTensorInfo<scalar2, uint64_t>(b);

    detail::TensorInfo<scalar3, uint64_t> cInfo =
      detail::getTensorInfo<scalar3, uint64_t>(c);

    detail::TensorInfo<scalar4, uint64_t> dInfo =
      detail::getTensorInfo<scalar4, uint64_t>(d);

    rearrangeDims(&aInfo, &bInfo, &cInfo, &dInfo);
    aInfo.collapseDims();
    bInfo.collapseDims();
    cInfo.collapseDims();
    dInfo.collapseDims();

    /*
    Only instantiates the all 1D special case and the fallback all nD case for
    large (64-bit indexed) tensors to reduce compilation time.
    */
    if (aInfo.dims == 1 && bInfo.dims == 1 && cInfo.dims == 1 && dInfo.dims == 1) {
      HANDLE_CASE(uint64_t, 1, 1, 1, 1);
    } else {
      HANDLE_CASE(uint64_t, -1, -1, -1, -1);
    }
  }
#undef HANDLE_CASE
#undef HANDLE_D_CASE
#undef HANDLE_C_CASE
#undef HANDLE_B_CASE
#undef HANDLE_A_CASE

  if (oldA.defined()) {
    // Ignore overlaps when copying back; if we use THCTensor_copy
    // instead, it will recursively try and invoke ourselves to make
    // oldA contiguous.
<<<<<<< HEAD
    at::_copy_ignoring_overlaps_(oldA, a);
=======
    at::native::legacy::cuda::_th_copy_ignoring_overlaps_(oldA, a);
>>>>>>> 9daf4852
  }

  if (oldB.defined()) {
    // Ignore overlaps when copying back; if we use THCTensor_copy
    // instead, it will recursively try and invoke ourselves to make
    // oldB contiguous.
<<<<<<< HEAD
    at::_copy_ignoring_overlaps_(oldB, b);
=======
    at::native::legacy::cuda::_th_copy_ignoring_overlaps_(oldB, b);
>>>>>>> 9daf4852
  }

  if (oldC.defined()) {
    // Ignore overlaps when copying back; if we use THCTensor_copy
    // instead, it will recursively try and invoke ourselves to make
    // oldC contiguous.
<<<<<<< HEAD
    at::_copy_ignoring_overlaps_(oldC, c);
=======
    at::native::legacy::cuda::_th_copy_ignoring_overlaps_(oldC, c);
>>>>>>> 9daf4852
  }

  if (oldD.defined()) {
    // Ignore overlaps when copying back; if we use THCTensor_copy
    // instead, it will recursively try and invoke ourselves to make
    // oldC contiguous.
<<<<<<< HEAD
    at::_copy_ignoring_overlaps_(oldD, c);
=======
    at::native::legacy::cuda::_th_copy_ignoring_overlaps_(oldD, c);
>>>>>>> 9daf4852
  }

  return true;
}

/* Provides default step = 1 to CUDA_tensor_apply4. */
template <typename scalar1, typename scalar2, typename scalar3, typename scalar4,
          typename Op>
inline bool CUDA_tensor_apply4(at::Tensor a,
                               at::Tensor b,
                               at::Tensor c,
                               at::Tensor d,
                               const Op op,
                               TensorArgType aType = TensorArgType::ReadWrite,
                               TensorArgType bType = TensorArgType::ReadOnly,
                               TensorArgType cType = TensorArgType::ReadOnly,
                               TensorArgType dType = TensorArgType::ReadOnly) {
  return CUDA_tensor_apply4<scalar1, scalar2, scalar3, scalar4, 1, Op>(
    a, b, c, d, op, aType, bType, cType);
}

} // cuda
} // at<|MERGE_RESOLUTION|>--- conflicted
+++ resolved
@@ -755,11 +755,7 @@
     // Ignore overlaps when copying back; if we use copy
     // instead, it will recursively try and invoke ourselves to make
     // oldA contiguous.
-<<<<<<< HEAD
-    at::_copy_ignoring_overlaps_(oldA, a);
-=======
     at::native::legacy::cuda::_th_copy_ignoring_overlaps_(oldA, a);
->>>>>>> 9daf4852
   }
 
   return true;
@@ -909,22 +905,14 @@
     // Ignore overlaps when copying back; if we use copy
     // instead, it will recursively try and invoke ourselves to make
     // oldA contiguous.
-<<<<<<< HEAD
-    at::_copy_ignoring_overlaps_(oldA, a);
-=======
     at::native::legacy::cuda::_th_copy_ignoring_overlaps_(oldA, a);
->>>>>>> 9daf4852
   }
 
   if (oldB.defined()) {
     // Ignore overlaps when copying back; if we use copy
     // instead, it will recursively try and invoke ourselves to make
     // oldB contiguous.
-<<<<<<< HEAD
-    at::_copy_ignoring_overlaps_(oldB, b);
-=======
     at::native::legacy::cuda::_th_copy_ignoring_overlaps_(oldB, b);
->>>>>>> 9daf4852
   }
 
   return true;
@@ -1105,11 +1093,7 @@
     // Ignore overlaps when copying back; if we use THCTensor_copy
     // instead, it will recursively try and invoke ourselves to make
     // oldA contiguous.
-<<<<<<< HEAD
-    at::_copy_ignoring_overlaps_(oldA, a);
-=======
     at::native::legacy::cuda::_th_copy_ignoring_overlaps_(oldA, a);
->>>>>>> 9daf4852
     a = oldA;
   }
 
@@ -1117,11 +1101,7 @@
     // Ignore overlaps when copying back; if we use THCTensor_copy
     // instead, it will recursively try and invoke ourselves to make
     // oldB contiguous.
-<<<<<<< HEAD
-    at::_copy_ignoring_overlaps_(oldB, b);
-=======
     at::native::legacy::cuda::_th_copy_ignoring_overlaps_(oldB, b);
->>>>>>> 9daf4852
     b = oldB;
   }
 
@@ -1129,11 +1109,7 @@
     // Ignore overlaps when copying back; if we use THCTensor_copy
     // instead, it will recursively try and invoke ourselves to make
     // oldC contiguous.
-<<<<<<< HEAD
-    at::_copy_ignoring_overlaps_(oldC, c);
-=======
     at::native::legacy::cuda::_th_copy_ignoring_overlaps_(oldC, c);
->>>>>>> 9daf4852
     c = oldC;
   }
 
@@ -1354,44 +1330,28 @@
     // Ignore overlaps when copying back; if we use THCTensor_copy
     // instead, it will recursively try and invoke ourselves to make
     // oldA contiguous.
-<<<<<<< HEAD
-    at::_copy_ignoring_overlaps_(oldA, a);
-=======
     at::native::legacy::cuda::_th_copy_ignoring_overlaps_(oldA, a);
->>>>>>> 9daf4852
   }
 
   if (oldB.defined()) {
     // Ignore overlaps when copying back; if we use THCTensor_copy
     // instead, it will recursively try and invoke ourselves to make
     // oldB contiguous.
-<<<<<<< HEAD
-    at::_copy_ignoring_overlaps_(oldB, b);
-=======
     at::native::legacy::cuda::_th_copy_ignoring_overlaps_(oldB, b);
->>>>>>> 9daf4852
   }
 
   if (oldC.defined()) {
     // Ignore overlaps when copying back; if we use THCTensor_copy
     // instead, it will recursively try and invoke ourselves to make
     // oldC contiguous.
-<<<<<<< HEAD
-    at::_copy_ignoring_overlaps_(oldC, c);
-=======
     at::native::legacy::cuda::_th_copy_ignoring_overlaps_(oldC, c);
->>>>>>> 9daf4852
   }
 
   if (oldD.defined()) {
     // Ignore overlaps when copying back; if we use THCTensor_copy
     // instead, it will recursively try and invoke ourselves to make
     // oldC contiguous.
-<<<<<<< HEAD
-    at::_copy_ignoring_overlaps_(oldD, c);
-=======
     at::native::legacy::cuda::_th_copy_ignoring_overlaps_(oldD, c);
->>>>>>> 9daf4852
   }
 
   return true;
