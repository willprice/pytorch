# See README.md in this directory for more guidance


# Temporary type cast operators. These are needed to trace type-casts now since
# Type's are not supported in the IR. Instead, we call down to these
# specialized operators for each datatype.
# TODO: remove when we have Type support in the IR
- func: _cast_Byte(Tensor self, bool non_blocking=False) -> Tensor
  variants: function

- func: _cast_Char(Tensor self, bool non_blocking=False) -> Tensor
  variants: function

- func: _cast_Double(Tensor self, bool non_blocking=False) -> Tensor
  variants: function

- func: _cast_Float(Tensor self, bool non_blocking=False) -> Tensor
  variants: function

- func: _cast_Int(Tensor self, bool non_blocking=False) -> Tensor
  variants: function

- func: _cast_Long(Tensor self, bool non_blocking=False) -> Tensor
  variants: function

- func: _cast_Short(Tensor self, bool non_blocking=False) -> Tensor
  variants: function

- func: _cast_Half(Tensor self, bool non_blocking=False) -> Tensor
  variants: function

- func: backward(Tensor self, Tensor? gradient=None, bool keep_graph=False, bool create_graph=False) -> void
  variants: method

- func: set_data(Tensor(a!) self, Tensor new_data) -> void
  variants: method

- func: _cudnn_ctc_loss(Tensor log_probs, Tensor targets, int[] input_lengths, int[] target_lengths, int blank, bool deterministic, bool zero_infinity) -> (Tensor, Tensor)
  dispatch:
    CUDA: _cudnn_ctc_loss

- func: _cudnn_rnn_flatten_weight(Tensor[] weight_arr, int weight_stride0, int input_size, int mode, int hidden_size, int num_layers, bool batch_first, bool bidirectional) -> Tensor
  dispatch:
    CUDA: _cudnn_rnn_flatten_weight

- func: _cudnn_rnn(Tensor input, Tensor[] weight, int weight_stride0, Tensor? weight_buf, Tensor hx, Tensor? cx, int mode, int hidden_size, int num_layers, bool batch_first, float dropout, bool train, bool bidirectional, int[] batch_sizes, Tensor? dropout_state) -> (Tensor, Tensor, Tensor, Tensor, Tensor)
  dispatch:
    CUDA: _cudnn_rnn

- func: _cudnn_rnn_backward(Tensor input, Tensor[] weight, int weight_stride0, Tensor weight_buf, Tensor hx, Tensor? cx, Tensor output, Tensor? grad_output, Tensor? grad_hy, Tensor? grad_cy, int mode, int hidden_size, int num_layers, bool batch_first, float dropout, bool train, bool bidirectional, int[] batch_sizes, Tensor? dropout_state, Tensor reserve, bool[4] output_mask) -> (Tensor, Tensor, Tensor, Tensor[])
  dispatch:
    CUDA: _cudnn_rnn_backward

- func: _cudnn_init_dropout_state(float dropout, bool train, int dropout_seed, *, ScalarType dtype, Layout layout, Device device, bool pin_memory=False) -> Tensor
  dispatch:
    CUDA: _cudnn_init_dropout_state

- func: _debug_has_internal_overlap(Tensor self) -> int
  variants: function

- func: _fused_dropout(Tensor self, float p, Generator? generator=None) -> (Tensor, Tensor)
  variants: function
  dispatch:
     CUDA: fused_dropout_cuda

- func: _masked_scale(Tensor self, Tensor mask, float scale) -> Tensor
  variants: function
  dispatch:
     CUDA: masked_scale_cuda

- func: _sobol_engine_draw(Tensor quasi, int n, Tensor sobolstate, int dimension, int num_generated, ScalarType? dtype) -> (Tensor, Tensor)

- func: _sobol_engine_ff_(Tensor(a!) self, int n, Tensor sobolstate, int dimension, int num_generated) -> Tensor(a!)

- func: _sobol_engine_scramble_(Tensor(a!) self, Tensor ltm, int dimension) -> Tensor(a!)

- func: _sobol_engine_initialize_state_(Tensor(a!) self, int dimension) -> Tensor(a!)

- func: _reshape_from_tensor(Tensor self, Tensor shape) -> Tensor

- func: _shape_as_tensor(Tensor self) -> Tensor

- func: dropout(Tensor input, float p, bool train) -> Tensor

- func: dropout_(Tensor(a!) self, float p, bool train) -> Tensor(a!)

- func: feature_dropout(Tensor input, float p, bool train) -> Tensor

- func: feature_dropout_(Tensor(a!) self, float p, bool train) -> Tensor(a!)

- func: alpha_dropout(Tensor input, float p, bool train) -> Tensor

- func: alpha_dropout_(Tensor(a!) self, float p, bool train) -> Tensor(a!)

- func: feature_alpha_dropout(Tensor input, float p, bool train) -> Tensor

- func: feature_alpha_dropout_(Tensor(a!) self, float p, bool train) -> Tensor(a!)

- func: abs(Tensor self) -> Tensor
  variants: function, method
  named_guard: False

- func: abs_(Tensor(a!) self) -> Tensor(a!)
  variants: function, method
  named_guard: False
  dispatch:
    CPU: _abs__cpu
    CUDA: _abs__cuda

- func: abs(Tensor self, *, Tensor(a!) out) -> Tensor(a!)
  named_guard: False
  dispatch:
    CPU: _abs_out_cpu
    CUDA: _abs_out_cuda

- func: acos(Tensor self) -> Tensor
  named_guard: False
  variants: function, method

- func: acos_(Tensor(a!) self) -> Tensor(a!)
  named_guard: False
  variants: function, method
  dispatch:
    CPU: _acos__cpu
    CUDA: _acos__cuda

- func: acos(Tensor self, *, Tensor(a!) out) -> Tensor(a!)
  named_guard: False
  dispatch:
    CPU: _acos_out_cpu
    CUDA: _acos_out_cuda

- func: avg_pool1d(Tensor self, int[1] kernel_size, int[1] stride=[], int[1] padding=0, bool ceil_mode=False, bool count_include_pad=True) -> Tensor

- func: adaptive_avg_pool1d(Tensor self, int[1] output_size) -> Tensor

# Return: (Tensor output, Tensor indices)
- func: adaptive_max_pool1d(Tensor self, int[1] output_size) -> (Tensor, Tensor)

- func: add(Tensor self, Tensor other, *, Scalar alpha=1) -> Tensor
  variants: function, method
  dispatch:
    CPU: add
    CUDA: add
    SparseCPU: add
    SparseCUDA: add
    MkldnnCPU: mkldnn_add

- func: add_(Tensor(a!) self, Tensor other, *, Scalar alpha=1) -> Tensor(a!)
  variants: method
  dispatch:
    CPU: add_
    CUDA: add_
    SparseCPU: add_
    SparseCUDA: add_
    MkldnnCPU: mkldnn_add_

- func: add(Tensor self, Tensor other, *, Scalar alpha=1, Tensor(a!) out) -> Tensor(a!)
  dispatch:
    CPU: add_out
    CUDA: add_out
    SparseCPU: add_out
    SparseCUDA: add_out
    MkldnnCPU: mkldnn_add_out

# For C++ only, until we have conversion from C++ numbers to Tensor
- func: add(Tensor self, Scalar other, Scalar alpha=1) -> Tensor
  variants: function, method

- func: add_(Tensor(a!) self, Scalar other, Scalar alpha=1) -> Tensor(a!)
  variants: method

- func: addmv(Tensor self, Tensor mat, Tensor vec, *, Scalar beta=1, Scalar alpha=1) -> Tensor
  variants: function, method
  dispatch:
    CPU: legacy::cpu::_th_addmv
    CUDA: legacy::cuda::_th_addmv

- func: addmv_(Tensor(a!) self, Tensor mat, Tensor vec, *, Scalar beta=1, Scalar alpha=1) -> Tensor(a!)
  variants: function, method
  dispatch:
    CPU: legacy::cpu::_th_addmv_
    CUDA: legacy::cuda::_th_addmv_

- func: addmv(Tensor self, Tensor mat, Tensor vec, *, Scalar beta=1, Scalar alpha=1, Tensor(a!) out) -> Tensor(a!)
  dispatch:
    CPU: legacy::cpu::_th_addmv_out
    CUDA: legacy::cuda::_th_addmv_out

- func: addr(Tensor self, Tensor vec1, Tensor vec2, *, Scalar beta=1, Scalar alpha=1) -> Tensor
  variants: function, method

- func: addr_(Tensor(a!) self, Tensor vec1, Tensor vec2, *, Scalar beta=1, Scalar alpha=1) -> Tensor(a!)
  variants: method

- func: addr(Tensor self, Tensor vec1, Tensor vec2, *, Scalar beta=1, Scalar alpha=1, Tensor(a!) out) -> Tensor(a!)

- func: affine_grid_generator(Tensor theta, int[] size) -> Tensor
  variants: function

- func: affine_grid_generator_backward(Tensor grad, int[] size) -> Tensor
  variants: function

- func: all(Tensor self, int dim, bool keepdim=False) -> Tensor
  variants: function, method

- func: all(Tensor self, int dim, bool keepdim=False, *, Tensor(a!) out) -> Tensor(a!)

- func: allclose(Tensor self, Tensor other, float rtol=1e-05, float atol=1e-08, bool equal_nan=False) -> bool
  variants: function, method

- func: any(Tensor self, int dim, bool keepdim=False) -> Tensor
  variants: function, method

- func: any(Tensor self, int dim, bool keepdim=False, *, Tensor(a!) out) -> Tensor(a!)

- func: arange(Scalar end, *, ScalarType? dtype=None, Layout? layout=None, Device? device=None, bool? pin_memory=None) -> Tensor

- func: arange(Scalar start, Scalar end, *, ScalarType? dtype=None, Layout? layout=None, Device? device=None, bool? pin_memory=None) -> Tensor

- func: arange(Scalar start, Scalar end, Scalar step, *, ScalarType? dtype=None, Layout? layout=None, Device? device=None, bool? pin_memory=None) -> Tensor

- func: arange(Scalar end, *, Tensor(a!) out) -> Tensor(a!)

- func: arange(Scalar start, Scalar end, Scalar step=1, *, Tensor(a!) out) -> Tensor(a!)
  dispatch:
    CPU: arange_cpu_out
    CUDA: arange_cuda_out

# This function is a temporary hack to allow tracing of arange like constructs with dynamic
# bounds on arange.  Normal arange is not traceable because it does not take any tensor inputs;
# if the range you need is based on another tensor, calling this function directly will
# preserve tracing.  Get rid of this when arange can directly take tensors for bounds
# (so that it can be traced directly).
- func: _dim_arange(Tensor like, int dim) -> Tensor

- func: argmax(Tensor self, int? dim=None, bool keepdim=False) -> Tensor
  variants: function, method

- func: argmin(Tensor self, int? dim=None, bool keepdim=False) -> Tensor
  variants: function, method

- func: as_strided(Tensor(a) self, int[] size, int[] stride, int? storage_offset=None) -> Tensor(a)
  variants: function, method
  dispatch:
    CPU: as_strided_tensorimpl
    CUDA: as_strided_tensorimpl
    QuantizedCPU: as_strided_qtensorimpl
  device_guard: False
  named_guard: False

- func: as_strided_(Tensor(a!) self, int[] size, int[] stride, int? storage_offset=None) -> Tensor(a!)
  variants: function, method
  device_guard: False

- func: asin(Tensor self) -> Tensor
  named_guard: False
  variants: function, method

- func: asin_(Tensor(a!) self) -> Tensor(a!)
  named_guard: False
  variants: function, method
  dispatch:
    CPU: _asin__cpu
    CUDA: _asin__cuda

- func: asin(Tensor self, *, Tensor(a!) out) -> Tensor(a!)
  named_guard: False
  dispatch:
    CPU: _asin_out_cpu
    CUDA: _asin_out_cuda

- func: atan(Tensor self) -> Tensor
  named_guard: False
  variants: function, method

- func: atan_(Tensor(a!) self) -> Tensor(a!)
  named_guard: False
  variants: function, method
  dispatch:
    CPU: _atan__cpu
    CUDA: _atan__cuda

- func: atan(Tensor self, *, Tensor(a!) out) -> Tensor(a!)
  named_guard: False
  dispatch:
    CPU: _atan_out_cpu
    CUDA: _atan_out_cuda

- func: baddbmm(Tensor self, Tensor batch1, Tensor batch2, *, Scalar beta=1, Scalar alpha=1) -> Tensor
  variants: function, method
  dispatch:
    CPU: baddbmm_cpu
    CUDA: baddbmm_cuda

- func: baddbmm_(Tensor(a!) self, Tensor batch1, Tensor batch2, *, Scalar beta=1, Scalar alpha=1) -> Tensor(a!)
  variants: method
  dispatch:
    CPU: baddbmm__cpu
    CUDA: baddbmm__cuda

- func: _baddbmm_mkl_(Tensor(a!) self, Tensor batch1, Tensor batch2, *, Scalar beta=1, Scalar alpha=1) -> Tensor(a!)
  variants: function

- func: baddbmm(Tensor self, Tensor batch1, Tensor batch2, *, Scalar beta=1, Scalar alpha=1, Tensor(a!) out) -> Tensor(a!)
  variants: function
  dispatch:
    CPU: baddbmm_out_cpu
    CUDA: baddbmm_out_cuda

- func: bartlett_window(int window_length, *, ScalarType? dtype=None, Layout? layout=None, Device? device=None, bool? pin_memory=None) -> Tensor

- func: bartlett_window(int window_length, bool periodic, *, ScalarType? dtype=None, Layout? layout=None, Device? device=None, bool? pin_memory=None) -> Tensor

- func: batch_norm(Tensor input, Tensor? weight, Tensor? bias, Tensor? running_mean, Tensor? running_var, bool training, float momentum, float eps, bool cudnn_enabled) -> Tensor

- func: _batch_norm_impl_index(Tensor input, Tensor? weight, Tensor? bias, Tensor? running_mean, Tensor? running_var, bool training, float momentum, float eps, bool cudnn_enabled) -> (Tensor, Tensor, Tensor, int)

- func: _batch_norm_impl_index_backward(int impl_index, Tensor input, Tensor grad_output, Tensor? weight, Tensor? running_mean, Tensor? running_var, Tensor? save_mean, Tensor? save_var_transform, bool train, float eps, bool[3] output_mask) -> (Tensor, Tensor, Tensor)

# Sample bernoulli with values in `self` as probability.
- func: bernoulli(Tensor self, *, Generator? generator=None) -> Tensor
  variants: function, method

- func: bernoulli(Tensor self, *, Generator? generator=None, Tensor(a!) out) -> Tensor(a!)
  variants: function

- func: bernoulli_(Tensor(a!) self, Tensor p, *, Generator? generator=None) -> Tensor(a!)
  variants: method
  dispatch:
    CPU: bernoulli_tensor_cpu_
    CUDA: bernoulli_tensor_cuda_

- func: bernoulli_(Tensor(a!) self, float p=0.5, *, Generator? generator=None) -> Tensor(a!)
  variants: method
  dispatch:
    CPU: bernoulli_scalar_cpu_
    CUDA: bernoulli_scalar_cuda_

# This out-of-place version isn't used explicitly, but needed by jit.
# There is no default valid on `p` here because it would introduce ambiguity
# with `bernoulli(Tensor self, *, Generator? generator=None)` declaration.
- func: bernoulli(Tensor self, float p, *, Generator? generator=None) -> Tensor
  variants: function, method

- func: bilinear(Tensor input1, Tensor input2, Tensor weight, Tensor? bias) -> Tensor

- func: binary_cross_entropy_with_logits(Tensor self, Tensor target, Tensor? weight=None, Tensor? pos_weight=None, int reduction=Mean) -> Tensor
  variants: function

- func: binary_cross_entropy_with_logits_backward(Tensor grad_output, Tensor self, Tensor target, Tensor? weight=None, Tensor? pos_weight=None, int reduction=Mean) -> Tensor
  variants: function

- func: bincount(Tensor self, Tensor? weights=None, int minlength=0) -> Tensor
  variants: function, method
  dispatch:
    CPU: _bincount_cpu
    CUDA: _bincount_cuda

- func: bitwise_not(Tensor self) -> Tensor
  variants: function, method

- func: bitwise_not_(Tensor(a!) self) -> Tensor(a!)
  variants: method

- func: bitwise_not(Tensor self, *, Tensor(a!) out) -> Tensor(a!)
  dispatch:
    CPU: bitwise_not_out
    CUDA: bitwise_not_out

- func: blackman_window(int window_length, *, ScalarType? dtype=None, Layout? layout=None, Device? device=None, bool? pin_memory=None) -> Tensor

- func: blackman_window(int window_length, bool periodic, *, ScalarType? dtype=None, Layout? layout=None, Device? device=None, bool? pin_memory=None) -> Tensor

- func: bmm(Tensor self, Tensor mat2) -> Tensor
  variants: function, method
  dispatch:
    CPU: bmm_cpu
    CUDA: bmm_cuda

- func: bmm(Tensor self, Tensor mat2, *, Tensor(a!) out) -> Tensor(a!)
  variants: function
  dispatch:
    CPU: bmm_out_cpu
    CUDA: bmm_out_cuda

- func: broadcast_tensors(Tensor[] tensors) -> Tensor[]
  device_guard: False

- func: cat(Tensor[] tensors, int dim=0) -> Tensor

- func: cat(Tensor[] tensors, int dim=0, *, Tensor(a!) out) -> Tensor(a!)

- func: ceil(Tensor self) -> Tensor
  named_guard: False
  variants: function, method

- func: ceil_(Tensor(a!) self) -> Tensor(a!)
  named_guard: False
  variants: function, method
  dispatch:
    CPU: _ceil__cpu
    CUDA: _ceil__cuda

- func: ceil(Tensor self, *, Tensor(a!) out) -> Tensor(a!)
  named_guard: False
  dispatch:
    CPU: _ceil_out_cpu
    CUDA: _ceil_out_cuda

- func: chain_matmul(Tensor[] matrices) -> Tensor
  variants: function

- func: chunk(Tensor(a) self, int chunks, int dim=0) -> Tensor(a)[]
  variants: function, method
  device_guard: False

- func: clamp(Tensor self, Scalar? min=None, Scalar? max=None) -> Tensor
  named_guard: False
  variants: function, method

- func: clamp_(Tensor(a!) self, Scalar? min=None, Scalar? max=None) -> Tensor(a!)
  named_guard: False
  variants: function, method
  dispatch:
    CPU: _clamp__cpu
    CUDA: _clamp__cuda

- func: clamp(Tensor self, Scalar? min=None, Scalar? max=None, *, Tensor(a!) out) -> Tensor(a!)
  named_guard: False
  dispatch:
    CPU: _clamp_out_cpu
    CUDA: _clamp_out_cuda

- func: clamp_max(Tensor self, Scalar max) -> Tensor
  named_guard: False
  variants: function, method

- func: clamp_max_(Tensor(a!) self, Scalar max) -> Tensor(a!)
  named_guard: False
  variants: function, method
  dispatch:
    CPU: _clamp_max__cpu
    CUDA: _clamp_max__cuda

- func: clamp_max(Tensor self, Scalar max, *, Tensor(a!) out) -> Tensor(a!)
  named_guard: False
  dispatch:
    CPU: _clamp_max_out_cpu
    CUDA: _clamp_max_out_cuda

- func: clamp_min(Tensor self, Scalar min) -> Tensor
  named_guard: False
  variants: function, method

- func: clamp_min_(Tensor(a!) self, Scalar min) -> Tensor(a!)
  named_guard: False
  variants: function, method
  dispatch:
    CPU: _clamp_min__cpu
    CUDA: _clamp_min__cuda

- func: clamp_min(Tensor self, Scalar min, *, Tensor(a!) out) -> Tensor(a!)
  named_guard: False
  dispatch:
    CPU: _clamp_min_out_cpu
    CUDA: _clamp_min_out_cuda

- func: cudnn_is_acceptable(Tensor self) -> bool
  device_guard: False

- func: constant_pad_nd(Tensor self, int[] pad, Scalar value=0) -> Tensor
  variants: function

- func: contiguous(Tensor self, *, MemoryFormat memory_format=contiguous_format) -> Tensor
  variants: method

- func: convolution(Tensor input, Tensor weight, Tensor? bias, int[] stride, int[] padding, int[] dilation, bool transposed, int[] output_padding, int groups) -> Tensor

- func: _convolution(Tensor input, Tensor weight, Tensor? bias, int[] stride, int[] padding, int[] dilation, bool transposed, int[] output_padding, int groups, bool benchmark, bool deterministic, bool cudnn_enabled) -> Tensor

- func: _convolution_nogroup(Tensor input, Tensor weight, Tensor? bias, int[] stride, int[] padding, int[] dilation, bool transposed, int[] output_padding) -> Tensor

- func: _convolution_double_backward(Tensor? ggI, Tensor? ggW, Tensor? ggb, Tensor gO, Tensor weight, Tensor self, int[] stride, int[] padding, int[] dilation, bool transposed, int[] output_padding, int groups, bool benchmark, bool deterministic, bool cudnn_enabled, bool[3] output_mask) -> (Tensor, Tensor, Tensor)

- func: conv1d(Tensor input, Tensor weight, Tensor? bias=None, int[1] stride=1, int[1] padding=0, int[1] dilation=1, int groups=1) -> Tensor

- func: conv2d(Tensor input, Tensor weight, Tensor? bias=None, int[2] stride=1, int[2] padding=0, int[2] dilation=1, int groups=1) -> Tensor

- func: conv3d(Tensor input, Tensor weight, Tensor? bias=None, int[3] stride=1, int[3] padding=0, int[3] dilation=1, int groups=1) -> Tensor

- func: conv_tbc(Tensor self, Tensor weight, Tensor bias, int pad=0) -> Tensor

- func: conv_tbc_backward(Tensor self, Tensor input, Tensor weight, Tensor bias, int pad) -> (Tensor, Tensor, Tensor)

# NB: we inherit the goofy argument order from PyTorch torch.nn.functional
- func: conv_transpose1d(Tensor input, Tensor weight, Tensor? bias=None, int[1] stride=1, int[1] padding=0, int[1] output_padding=0, int groups=1, int[1] dilation=1) -> Tensor

- func: conv_transpose2d(Tensor input, Tensor weight, Tensor? bias=None, int[2] stride=1, int[2] padding=0, int[2] output_padding=0, int groups=1, int[2] dilation=1) -> Tensor

- func: conv_transpose3d(Tensor input, Tensor weight, Tensor? bias=None, int[3] stride=1, int[3] padding=0, int[3] output_padding=0, int groups=1, int[3] dilation=1) -> Tensor

- func: copy_(Tensor(a!) self, Tensor src, bool non_blocking=False) -> Tensor(a!)
  variants: method
  device_guard: False

- func: _copy_from(Tensor self, Tensor dst, bool non_blocking=False) -> Tensor
  dispatch: {}

- func: cos(Tensor self) -> Tensor
  named_guard: False
  variants: function, method

- func: cos_(Tensor(a!) self) -> Tensor(a!)
  named_guard: False
  variants: function, method
  dispatch:
    CPU: _cos__cpu
    CUDA: _cos__cuda

- func: cos(Tensor self, *, Tensor(a!) out) -> Tensor(a!)
  named_guard: False
  dispatch:
    CPU: _cos_out_cpu
    CUDA: _cos_out_cuda

- func: cosh(Tensor self) -> Tensor
  named_guard: False
  variants: function, method

- func: cosh_(Tensor(a!) self) -> Tensor(a!)
  named_guard: False
  variants: function, method
  dispatch:
    CPU: _cosh__cpu
    CUDA: _cosh__cuda

- func: cosh(Tensor self, *, Tensor(a!) out) -> Tensor(a!)
  named_guard: False
  dispatch:
    CPU: _cosh_out_cpu
    CUDA: _cosh_out_cuda

- func: cosine_embedding_loss(Tensor input1, Tensor input2, Tensor target, float margin=0.0, int reduction=Mean) -> Tensor

- func: cudnn_affine_grid_generator(Tensor theta, int N, int C, int H, int W) -> Tensor grid
  dispatch:
    CUDA: cudnn_affine_grid_generator_forward

# TODO: Why do I have to call this grad?!
- func: cudnn_affine_grid_generator_backward(Tensor grad, int N, int C, int H, int W) -> Tensor grad_theta
  dispatch:
    CUDA: cudnn_affine_grid_generator_backward

- func: cudnn_batch_norm(Tensor input, Tensor weight, Tensor? bias, Tensor? running_mean, Tensor? running_var, bool training, float exponential_average_factor, float epsilon) -> (Tensor, Tensor, Tensor)
  dispatch:
    CUDA: cudnn_batch_norm

# NB: You can only use this if you used cudnn_batch_norm training=True
- func: cudnn_batch_norm_backward(Tensor input, Tensor grad_output, Tensor weight, Tensor? running_mean, Tensor? running_var, Tensor? save_mean, Tensor? save_var, float epsilon) -> (Tensor, Tensor, Tensor)
  dispatch:
    CUDA: cudnn_batch_norm_backward

- func: cudnn_convolution(Tensor self, Tensor weight, Tensor? bias, int[] padding, int[] stride, int[] dilation, int groups, bool benchmark, bool deterministic) -> Tensor
  dispatch:
    CUDA: cudnn_convolution

- func: cudnn_convolution_backward_input(int[] self_size, Tensor grad_output, Tensor weight, int[] padding, int[] stride, int[] dilation, int groups, bool benchmark, bool deterministic) -> Tensor
  dispatch:
    CUDA: cudnn_convolution_backward_input

- func: cudnn_convolution_backward(Tensor self, Tensor grad_output, Tensor weight, int[] padding, int[] stride, int[] dilation, int groups, bool benchmark, bool deterministic, bool[3] output_mask) -> (Tensor, Tensor, Tensor)
  dispatch:
    CUDA: cudnn_convolution_backward

- func: cudnn_convolution_backward_bias(Tensor grad_output) -> Tensor
  dispatch:
    CUDA: cudnn_convolution_backward_bias

- func: cudnn_convolution_backward_weight(int[] weight_size, Tensor grad_output, Tensor self, int[] padding, int[] stride, int[] dilation, int groups, bool benchmark, bool deterministic) -> Tensor
  dispatch:
    CUDA: cudnn_convolution_backward_weight

- func: cudnn_convolution_transpose(Tensor self, Tensor weight, Tensor? bias, int[] padding, int[] output_padding, int[] stride, int[] dilation, int groups, bool benchmark, bool deterministic) -> Tensor
  dispatch:
    CUDA: cudnn_convolution_transpose

# NB: output_padding not strictly needed here, but it's helpful for the float
# backwards
- func: cudnn_convolution_transpose_backward(Tensor self, Tensor grad_output, Tensor weight, int[] padding, int[] output_padding, int[] stride, int[] dilation, int groups, bool benchmark, bool deterministic, bool[3] output_mask) -> (Tensor, Tensor, Tensor)
  dispatch:
    CUDA: cudnn_convolution_transpose_backward

- func: cudnn_convolution_transpose_backward_bias(Tensor grad_output) -> Tensor
  dispatch:
    CUDA: cudnn_convolution_backward_bias

- func: cudnn_convolution_transpose_backward_input(Tensor grad_output, Tensor weight, int[] padding, int[] stride, int[] dilation, int groups, bool benchmark, bool deterministic) -> Tensor
  dispatch:
    CUDA: cudnn_convolution_transpose_backward_input

- func: cudnn_convolution_transpose_backward_weight(int[] weight_size, Tensor grad_output, Tensor self, int[] padding, int[] stride, int[] dilation, int groups, bool benchmark, bool deterministic) -> Tensor
  dispatch:
    CUDA: cudnn_convolution_transpose_backward_weight

# NB: input is special cased in a way I don't quite understand
- func: cudnn_grid_sampler(Tensor self, Tensor grid) -> Tensor output
  dispatch:
    CUDA: cudnn_grid_sampler_forward

- func: cudnn_grid_sampler_backward(Tensor self, Tensor grid, Tensor grad_output) -> (Tensor grad_self, Tensor grad_grid)
  dispatch:
    CUDA: cudnn_grid_sampler_backward

- func: cumsum(Tensor self, int dim, *, ScalarType? dtype=None) -> Tensor
  variants: function, method

- func: cumsum(Tensor self, int dim, *, ScalarType? dtype=None, Tensor(a!) out) -> Tensor(a!)

- func: cumprod(Tensor self, int dim, *, ScalarType? dtype=None) -> Tensor
  variants: function, method

- func: cumprod(Tensor self, int dim, *, ScalarType? dtype=None, Tensor(a!) out) -> Tensor(a!)

- func: ctc_loss(Tensor log_probs, Tensor targets, int[] input_lengths, int[] target_lengths, int blank=0, int reduction=Mean, bool zero_infinity=False) -> Tensor

# convenience function that converts to intlists for you
- func: ctc_loss(Tensor log_probs, Tensor targets, Tensor input_lengths, Tensor target_lengths, int blank=0, int reduction=Mean, bool zero_infinity=False) -> Tensor

- func: _ctc_loss(Tensor log_probs, Tensor targets, int[] input_lengths, int[] target_lengths, int blank=0, bool zero_infinity=False) -> (Tensor, Tensor)
  dispatch:
    CPU:  ctc_loss_cpu
    CUDA: ctc_loss_gpu

- func: _ctc_loss_backward(Tensor grad, Tensor log_probs, Tensor targets, int[] input_lengths, int[] target_lengths, Tensor neg_log_likelihood, Tensor log_alpha, int blank, bool zero_infinity=False) -> Tensor
  dispatch:
    CPU: ctc_loss_backward_cpu
    CUDA: ctc_loss_backward_gpu

- func: det(Tensor self) -> Tensor
  variants: function, method

- func: diag_embed(Tensor self, int offset=0, int dim1=-2, int dim2=-1) -> Tensor
  variants: function, method

- func: diagflat(Tensor self, int offset=0) -> Tensor
  variants: function, method

- func: diagonal(Tensor(a) self, int offset=0, int dim1=0, int dim2=1) -> Tensor(a)
  variants: function, method

- func: fill_diagonal_(Tensor(a!) self, Scalar fill_value, bool wrap=False) -> Tensor(a!)
  variants: method

- func: div(Tensor self, Tensor other) -> Tensor
  variants: function, method

- func: div_(Tensor(a!) self, Tensor other) -> Tensor(a!)
  variants: method

- func: div(Tensor self, Tensor other, *, Tensor(a!) out) -> Tensor(a!)

# For C++ only, until we have conversion from C++ numbers to Tensor
- func: div(Tensor self, Scalar other) -> Tensor
  variants: function, method

- func: div_(Tensor(a!) self, Scalar other) -> Tensor(a!)
  variants: method

- func: dot(Tensor self, Tensor tensor) -> Tensor
  variants: function, method
  dispatch:
    CPU: legacy::cpu::_th_dot
    CUDA: legacy::cuda::_th_dot

- func: dot(Tensor self, Tensor tensor, *, Tensor(a!) out) -> Tensor(a!)

- func: einsum(str equation, Tensor[] tensors) -> Tensor

- func: embedding(Tensor weight, Tensor indices, int padding_idx=-1, bool scale_grad_by_freq=False, bool sparse=False) -> Tensor

- func: embedding_backward(Tensor grad, Tensor indices, int num_weights, int padding_idx, bool scale_grad_by_freq, bool sparse) -> Tensor

- func: embedding_dense_backward(Tensor grad_output, Tensor indices, int num_weights, int padding_idx, bool scale_grad_by_freq) -> Tensor
  dispatch:
    CPU: embedding_dense_backward_cpu
    CUDA: embedding_dense_backward_cuda

- func: embedding_renorm_(Tensor(a!) self, Tensor indices, float max_norm, float norm_type) -> Tensor(a!)
  dispatch:
    CPU: embedding_renorm_cpu_
    CUDA: embedding_renorm_cuda_

- func: embedding_sparse_backward(Tensor grad, Tensor indices, int num_weights, int padding_idx, bool scale_grad_by_freq) -> Tensor

# NOTE [ embedding_bag Native Functions ]
# The `_embedding_bag.*` variants assume that input tensors except for `weight`,
# e.g. `indices` and `offsets` (and `offset2bag`), are contiguous.
# We really only need to enforce this for `_embedding_bag` (the forward) because
# the backward inputs are the same as forward ones.
# The above `embedding_bag` wrapper is created to achieve this, e.g.,
# applying indices = indices.contiguous().
# The backward functions apply a check that these input tensors are contiguous.

- func: embedding_bag(Tensor weight, Tensor indices, Tensor offsets, bool scale_grad_by_freq=False, int mode=0, bool sparse=False, Tensor? per_sample_weights=None) -> (Tensor, Tensor, Tensor, Tensor)

- func: _embedding_bag(Tensor weight, Tensor indices, Tensor offsets, bool scale_grad_by_freq=False, int mode=0, bool sparse=False, Tensor? per_sample_weights=None) -> (Tensor, Tensor, Tensor, Tensor)
  dispatch:
    CPU: _embedding_bag_cpu
    CUDA: _embedding_bag_cuda

- func: _embedding_bag_backward(Tensor grad, Tensor indices, Tensor offsets, Tensor offset2bag, Tensor bag_size, Tensor maximum_indices, int num_weights, bool scale_grad_by_freq, int mode, bool sparse, Tensor? per_sample_weights) -> Tensor

- func: _embedding_bag_sparse_backward(Tensor grad, Tensor indices, Tensor offsets, Tensor offset2bag, Tensor bag_size, int num_weights, bool scale_grad_by_freq, int mode, Tensor? per_sample_weights) -> Tensor

- func: _embedding_bag_dense_backward(Tensor grad, Tensor indices, Tensor offsets, Tensor offset2bag, Tensor bag_size, Tensor maximum_indices, int num_weights, bool scale_grad_by_freq, int mode, Tensor? per_sample_weights) -> Tensor
  dispatch:
    CPU: _embedding_bag_dense_backward_cpu
    CUDA: _embedding_bag_dense_backward_cuda

- func: _embedding_bag_per_sample_weights_backward(Tensor grad, Tensor weight, Tensor indices, Tensor offsets, Tensor offset2bag, int mode) -> Tensor
  dispatch:
    CPU: _embedding_bag_per_sample_weights_backward_cpu
    CUDA: _embedding_bag_per_sample_weights_backward_cuda

- func: empty(int[] size, *, Dimname[]? names, ScalarType? dtype=None, Layout? layout=None, Device? device=None, bool? pin_memory=None) -> Tensor

- func: empty(int[] size, *, ScalarType? dtype=None, Layout? layout=None, Device? device=None, bool? pin_memory=None, MemoryFormat? memory_format=None) -> Tensor
  dispatch:
    CPU: empty_cpu
    CUDA: empty_cuda
    MkldnnCPU: empty_mkldnn
    SparseCPU: empty_sparse
    SparseCUDA: empty_sparse

- func: _empty_affine_quantized(int[] size, *, ScalarType? dtype=None, Layout? layout=None, Device? device=None, bool? pin_memory=None, float scale=1, int zero_point=0, MemoryFormat? memory_format=contiguous_format) -> Tensor
  dispatch:
    QuantizedCPU: empty_affine_quantized_cpu

- func: resize_(Tensor(a!) self, int[] size) -> Tensor(a!)
  variants: method
  device_guard: False
  dispatch:
    CPU: resize_cpu_
    CUDA: resize_cuda_

- func: empty(int[] size, *, MemoryFormat? memory_format=None, Tensor(a!) out) -> Tensor(a!)
  device_guard: False

- func: empty_like(Tensor self) -> Tensor
  device_guard: False

- func: empty_like(Tensor self, *, ScalarType dtype, Layout layout, Device device, bool pin_memory=False, MemoryFormat? memory_format=contiguous_format) -> Tensor
  device_guard: False

- func: empty_strided(int[] size, int[] stride, *, ScalarType? dtype=None, Layout? layout=None, Device? device=None, bool? pin_memory=None) -> Tensor
  dispatch:
    CPU: empty_strided_cpu
    CUDA: empty_strided_cuda

- func: erf(Tensor self) -> Tensor
  named_guard: False
  variants: function, method

- func: erf_(Tensor(a!) self) -> Tensor(a!)
  named_guard: False
  variants: function, method
  dispatch:
    CPU: _erf__cpu
    CUDA: _erf__cuda

- func: erf(Tensor self, *, Tensor(a!) out) -> Tensor(a!)
  named_guard: False
  dispatch:
    CPU: _erf_out_cpu
    CUDA: _erf_out_cuda

- func: erfc(Tensor self) -> Tensor
  named_guard: False
  variants: function, method

- func: erfc_(Tensor(a!) self) -> Tensor(a!)
  named_guard: False
  variants: function, method
  dispatch:
    CPU: _erfc__cpu
    CUDA: _erfc__cuda

- func: erfc(Tensor self, *, Tensor(a!) out) -> Tensor(a!)
  named_guard: False
  dispatch:
    CPU: _erfc_out_cpu
    CUDA: _erfc_out_cuda

- func: exp(Tensor self) -> Tensor
  named_guard: False
  variants: function, method

- func: exp_(Tensor(a!) self) -> Tensor(a!)
  named_guard: False
  variants: function, method
  dispatch:
    CPU: _exp__cpu
    CUDA: _exp__cuda

- func: exp(Tensor self, *, Tensor(a!) out) -> Tensor(a!)
  named_guard: False
  dispatch:
    CPU: _exp_out_cpu
    CUDA: _exp_out_cuda

- func: expm1(Tensor self) -> Tensor
  named_guard: False
  variants: function, method

- func: expm1_(Tensor(a!) self) -> Tensor(a!)
  named_guard: False
  variants: function, method
  dispatch:
    CPU: _expm1__cpu
    CUDA: _expm1__cuda

- func: expm1(Tensor self, *, Tensor(a!) out) -> Tensor(a!)
  named_guard: False
  dispatch:
    CPU: _expm1_out_cpu
    CUDA: _expm1_out_cuda

- func: expand(Tensor(a) self, int[] size, *, bool implicit=False) -> Tensor(a)
  variants: method  # This is method-only to match the previous tensor API. In the future we could make this a function too.
  device_guard: False

- func: expand_as(Tensor self, Tensor other) -> Tensor
  variants: method  # This is method-only to match the previous tensor API. In the future we could make this a function too.
  device_guard: False

- func: eye(int n, *, ScalarType? dtype=None, Layout? layout=None, Device? device=None, bool? pin_memory=None) -> Tensor

- func: eye(int n, int m, *, ScalarType? dtype=None, Layout? layout=None, Device? device=None, bool? pin_memory=None) -> Tensor

- func: eye(int n, *, Tensor(a!) out) -> Tensor(a!)
  dispatch:
    CPU: eye_out_cpu
    CUDA: eye_out_cuda

- func: eye(int n, int m, *, Tensor(a!) out) -> Tensor(a!)
  dispatch:
    CPU: eye_out_cpu
    CUDA: eye_out_cuda

- func: flatten(Tensor self, int start_dim=0, int end_dim=-1) -> Tensor
  variants: function, method

- func: fill_(Tensor(a!) self, Scalar value) -> Tensor(a!)
  named_guard: False
  variants: function, method

- func: fill_(Tensor(a!) self, Tensor value) -> Tensor(a!)
  named_guard: False
  variants: function, method

- func: floor(Tensor self) -> Tensor
  named_guard: False
  variants: function, method

- func: floor_(Tensor(a!) self) -> Tensor(a!)
  named_guard: False
  variants: function, method
  dispatch:
    CPU: _floor__cpu
    CUDA: _floor__cuda

- func: floor(Tensor self, *, Tensor(a!) out) -> Tensor(a!)
  named_guard: False
  dispatch:
    CPU: _floor_out_cpu
    CUDA: _floor_out_cuda

- func: frac(Tensor self) -> Tensor
  named_guard: False
  variants: function, method

- func: frac_(Tensor(a!) self) -> Tensor(a!)
  named_guard: False
  variants: function, method
  dispatch:
    CPU: _frac__cpu
    CUDA: _frac__cuda

- func: frac(Tensor self, *, Tensor(a!) out) -> Tensor(a!)
  named_guard: False
  dispatch:
    CPU: _frac_out_cpu
    CUDA: _frac_out_cuda

- func: full(int[] size, Scalar fill_value, *, ScalarType? dtype=None, Layout? layout=None, Device? device=None, bool? pin_memory=None) -> Tensor

- func: full(int[] size, Scalar fill_value, *, Tensor(a!) out) -> Tensor(a!)

- func: full_like(Tensor self, Scalar fill_value) -> Tensor

- func: full_like(Tensor self, Scalar fill_value, *, ScalarType dtype, Layout layout, Device device, bool pin_memory=False) -> Tensor

- func: from_file(str filename, bool? shared=None, int? size=0, *, ScalarType? dtype=None, Layout? layout=None, Device? device=None, bool? pin_memory=None) -> Tensor
  dispatch:
    CPU: from_file

# NOTE [ grid_sampler Native Functions ]
# `grid_sampler` does all the shape checking and then dispatches to one of
# `cudnn_grid_sampler`, `grid_sampler_2d`, or `grid_sampler_3d`, each of which
# has the corresponding backward defined as native functions as well. Therefore,
# in these functions and their backwards, no more shape checking is done.
#
# Additionally, arguments `padding_mode` and `interpolation_mode` are cast to
# enums defined in `native/GridSampler.h`. `cudnn_grid_sampler` doesn't take in
# `interpolation_mode` because it only supports Bilinear interpolation mode.
- func: grid_sampler(Tensor input, Tensor grid, int interpolation_mode, int padding_mode) -> Tensor

- func: grid_sampler_2d(Tensor input, Tensor grid, int interpolation_mode, int padding_mode) -> Tensor
  dispatch:
    CPU: grid_sampler_2d_cpu
    CUDA: grid_sampler_2d_cuda

- func: grid_sampler_2d_backward(Tensor grad_output, Tensor input, Tensor grid, int interpolation_mode, int padding_mode) -> (Tensor, Tensor)
  dispatch:
    CPU: grid_sampler_2d_backward_cpu
    CUDA: grid_sampler_2d_backward_cuda

- func: grid_sampler_3d(Tensor input, Tensor grid, int interpolation_mode, int padding_mode) -> Tensor
  dispatch:
    CPU: grid_sampler_3d_cpu
    CUDA: grid_sampler_3d_cuda

- func: grid_sampler_3d_backward(Tensor grad_output, Tensor input, Tensor grid, int interpolation_mode, int padding_mode) -> (Tensor, Tensor)
  dispatch:
    CPU: grid_sampler_3d_backward_cpu
    CUDA: grid_sampler_3d_backward_cuda

- func: hann_window(int window_length, *, ScalarType? dtype=None, Layout? layout=None, Device? device=None, bool? pin_memory=None) -> Tensor

- func: hann_window(int window_length, bool periodic, *, ScalarType? dtype=None, Layout? layout=None, Device? device=None, bool? pin_memory=None) -> Tensor

- func: hamming_window(int window_length, *, ScalarType? dtype=None, Layout? layout=None, Device? device=None, bool? pin_memory=None) -> Tensor

- func: hamming_window(int window_length, bool periodic, *, ScalarType? dtype=None, Layout? layout=None, Device? device=None, bool? pin_memory=None) -> Tensor

- func: hamming_window(int window_length, bool periodic, float alpha, *, ScalarType? dtype=None, Layout? layout=None, Device? device=None, bool? pin_memory=None) -> Tensor

- func: hamming_window(int window_length, bool periodic, float alpha, float beta, *, ScalarType? dtype=None, Layout? layout=None, Device? device=None, bool? pin_memory=None) -> Tensor

- func: hinge_embedding_loss(Tensor self, Tensor target, float margin=1.0, int reduction=Mean) -> Tensor

- func: ger(Tensor self, Tensor vec2) -> Tensor
  variants: function, method
  dispatch:
    CPU: legacy::cpu::_th_ger
    CUDA: legacy::cuda::_th_ger

- func: ger(Tensor self, Tensor vec2, *, Tensor(a!) out) -> Tensor(a!)
  dispatch:
    CPU: legacy::cpu::_th_ger_out
    CUDA: legacy::cuda::_th_ger_out

- func: group_norm(Tensor input, int num_groups, Tensor? weight=None, Tensor? bias=None, float eps=1e-05, bool cudnn_enabled=True) -> Tensor

# FFT

- func: fft(Tensor self, int signal_ndim, bool normalized=False) -> Tensor
  variants: function, method

- func: ifft(Tensor self, int signal_ndim, bool normalized=False) -> Tensor
  variants: function, method

- func: rfft(Tensor self, int signal_ndim, bool normalized=False, bool onesided=True) -> Tensor
  variants: function, method

- func: irfft(Tensor self, int signal_ndim, bool normalized=False, bool onesided=True, int[] signal_sizes=[]) -> Tensor
  variants: function, method

- func: _fft_with_size(Tensor self, int signal_ndim, bool complex_input, bool complex_output, bool inverse, int[] checked_signal_sizes, bool normalized, bool onesided, int[] output_sizes) -> Tensor
  variants: function
  dispatch:
    CPU: _fft_mkl
    CUDA: _fft_cufft

- func: _cufft_get_plan_cache_size(int device_index) -> int

- func: _cufft_get_plan_cache_max_size(int device_index) -> int

- func: _cufft_set_plan_cache_max_size(int device_index, int max_size) -> void

- func: _cufft_clear_plan_cache(int device_index) -> void

- func: index(Tensor self, Tensor?[] indices) -> Tensor
  variants: function, method
  # NB: This function is special-cased in tools/autograd/gen_variable_type.py

- func: index_copy_(Tensor(a!) self, int dim, Tensor index, Tensor source) -> Tensor(a!)
  variants: method

- func: index_copy(Tensor self, int dim, Tensor index, Tensor source) -> Tensor
  variants: function, method

- func: index_put_(Tensor(a!) self, Tensor?[] indices, Tensor values, bool accumulate=False) -> Tensor(a!)
  variants: function, method

- func: index_put(Tensor self, Tensor?[] indices, Tensor values, bool accumulate=False) -> Tensor
  variants: function, method

- func: _index_put_impl_(Tensor(a!) self, Tensor?[] indices, Tensor values, bool accumulate=False, bool unsafe=False) -> Tensor(a!)
  variants: function

- func: instance_norm(Tensor input, Tensor? weight, Tensor? bias, Tensor? running_mean, Tensor? running_var, bool use_input_stats, float momentum, float eps, bool cudnn_enabled) -> Tensor
  variants: function

- func: inverse(Tensor self) -> Tensor
  variants: function, method

- func: inverse(Tensor self, *, Tensor(a!) out) -> Tensor(a!)

- func: _inverse_helper(Tensor self) -> Tensor
  variants: function
  dispatch:
    CPU: _inverse_helper_cpu
    CUDA: _inverse_helper_cuda

- func: isclose(Tensor self, Tensor other, float rtol=1e-05, float atol=1e-08, bool equal_nan=False) -> Tensor
  variants: function, method

- func: isnan(Tensor self) -> Tensor
  variants: function
  device_guard: False

- func: is_distributed(Tensor self) -> bool
  variants: function, method
  device_guard: False

- func: is_floating_point(Tensor self) -> bool
  variants: function, method
  device_guard: False
  named_guard: False

- func: is_complex(Tensor self) -> bool
  variants: function, method
  device_guard: False
  named_guard: False

- func: is_nonzero(Tensor self) -> bool
  variants: function, method
  device_guard: False
  named_guard: False

- func: is_same_size(Tensor self, Tensor other) -> bool
  variants: function, method
  device_guard: False
  named_guard: False

- func: is_signed(Tensor self) -> bool
  variants: function, method
  device_guard: False
  named_guard: False

- func: kl_div(Tensor self, Tensor target, int reduction=Mean) -> Tensor

- func: kl_div_backward(Tensor grad_output, Tensor self, Tensor target, int reduction=Mean) -> Tensor
  dispatch:
    CPU: kl_div_backward_cpu
    CUDA: kl_div_backward_cuda

- func: kthvalue(Tensor self, int k, int dim=-1, bool keepdim=False) -> (Tensor values, Tensor indices)
  variants: function, method

- func: kthvalue(Tensor self, int k, int dim=-1, bool keepdim=False, *, Tensor(a!) values, Tensor(b!) indices) -> (Tensor(a!) values, Tensor(b!) indices)
  dispatch:
    CPU: kthvalue_out_cpu
    CUDA: kthvalue_out_cuda

- func: layer_norm(Tensor input, int[] normalized_shape, Tensor? weight=None, Tensor? bias=None, float eps=1e-05, bool cudnn_enable=True) -> Tensor

- func: native_layer_norm(Tensor input, Tensor? weight, Tensor? bias, int M, int N, float eps) -> (Tensor, Tensor, Tensor)
  dispatch:
    CPU: layer_norm_cpu

- func: native_layer_norm_backward(Tensor grad_out, Tensor input, Tensor mean, Tensor rstd, Tensor? weight, int M, int N, bool[3] output_mask) -> (Tensor, Tensor, Tensor)
  dispatch:
    CPU: layer_norm_backward_cpu

- func: native_layer_norm_double_backward(Tensor? ggI, Tensor? ggW, Tensor? ggb, Tensor gO, Tensor input, Tensor mean, Tensor rstd, Tensor? weight, int M, int N, bool[3] output_mask) -> (Tensor, Tensor, Tensor)
  dispatch:
    CPU: layer_norm_double_backward_cpu

- func: linear(Tensor input, Tensor weight, Tensor? bias=None) -> Tensor
  python_module: nn

- func: mkldnn_linear(Tensor input, Tensor weight, Tensor? bias=None) -> Tensor
  python_module: nn
  dispatch:
    MkldnnCPU: mkldnn_linear

- func: fbgemm_linear_int8_weight(Tensor input, Tensor weight, Tensor packed, Tensor col_offsets, Scalar weight_scale, Scalar weight_zero_point, Tensor bias) -> Tensor

- func: fbgemm_linear_quantize_weight(Tensor input) -> (Tensor, Tensor, float, int)

- func: fbgemm_pack_gemm_matrix_fp16(Tensor input) -> Tensor

- func: fbgemm_linear_fp16_weight(Tensor input, Tensor packed_weight, Tensor bias) -> Tensor

- func: fbgemm_pack_quantized_matrix(Tensor input, int K, int N) -> Tensor

- func: fbgemm_is_cpu_supported() -> bool

- func: linspace(Scalar start, Scalar end, int steps=100, *, ScalarType? dtype=None, Layout? layout=None, Device? device=None, bool? pin_memory=None) -> Tensor

- func: linspace(Scalar start, Scalar end, int steps=100, *, Tensor(a!) out) -> Tensor(a!)
  dispatch:
    CPU: linspace_cpu_out
    CUDA: linspace_cuda_out

- func: log(Tensor self) -> Tensor
  named_guard: False
  variants: function, method

- func: log_(Tensor(a!) self) -> Tensor(a!)
  named_guard: False
  variants: function, method
  dispatch:
    CPU: _log__cpu
    CUDA: _log__cuda

- func: log(Tensor self, *, Tensor(a!) out) -> Tensor(a!)
  named_guard: False
  dispatch:
    CPU: _log_out_cpu
    CUDA: _log_out_cuda

- func: log10(Tensor self) -> Tensor
  named_guard: False
  variants: function, method

- func: log10_(Tensor(a!) self) -> Tensor(a!)
  named_guard: False
  variants: function, method
  dispatch:
    CPU: _log10__cpu
    CUDA: _log10__cuda

- func: log10(Tensor self, *, Tensor(a!) out) -> Tensor(a!)
  named_guard: False
  dispatch:
    CPU: _log10_out_cpu
    CUDA: _log10_out_cuda

- func: log1p(Tensor self) -> Tensor
  named_guard: False
  variants: function, method

- func: log1p_(Tensor(a!) self) -> Tensor(a!)
  named_guard: False
  variants: function, method
  dispatch:
    CPU: _log1p__cpu
    CUDA: _log1p__cuda
    SparseCPU: log1p_sparse_
    SparseCUDA: log1p_sparse_

- func: log1p(Tensor self, *, Tensor(a!) out) -> Tensor(a!)
  named_guard: False
  dispatch:
    CPU: _log1p_out_cpu
    CUDA: _log1p_out_cuda
    SparseCPU: log1p_out_sparse
    SparseCUDA: log1p_out_sparse

- func: log2(Tensor self) -> Tensor
  named_guard: False
  variants: function, method

- func: log2_(Tensor(a!) self) -> Tensor(a!)
  named_guard: False
  variants: function, method
  dispatch:
    CPU: _log2__cpu
    CUDA: _log2__cuda

- func: log2(Tensor self, *, Tensor(a!) out) -> Tensor(a!)
  named_guard: False
  dispatch:
    CPU: _log2_out_cpu
    CUDA: _log2_out_cuda

- func: logdet(Tensor self) -> Tensor
  variants: function, method

- func: logspace(Scalar start, Scalar end, int steps=100, float base=10.0, *, ScalarType? dtype=None, Layout? layout=None, Device? device=None, bool? pin_memory=None) -> Tensor

- func: logspace(Scalar start, Scalar end, int steps=100, float base=10.0, *, Tensor(a!) out) -> Tensor(a!)
  dispatch:
    CPU: logspace_cpu_out
    CUDA: logspace_cuda_out

# log_softmax allows positional dtype, unlike most operators, because kwonly is BC-breaking when loading jit models.
- func: log_softmax(Tensor self, int dim, ScalarType? dtype=None) -> Tensor
  variants: function, method

- func: _log_softmax(Tensor self, int dim, bool half_to_float) -> Tensor
  dispatch:
    CPU: log_softmax_cpu
    CUDA: log_softmax_cuda

- func: _log_softmax_backward_data(Tensor grad_output, Tensor output, int dim, Tensor self) -> Tensor
  dispatch:
    CPU: log_softmax_backward_cpu
    CUDA: log_softmax_backward_cuda

- func: logsumexp(Tensor self, int[1] dim, bool keepdim=False) -> Tensor
  variants: function, method

- func: logsumexp(Tensor self, int[1] dim, bool keepdim=False, *, Tensor(a!) out) -> Tensor(a!)

- func: margin_ranking_loss(Tensor input1, Tensor input2, Tensor target, float margin=0.0, int reduction=Mean) -> Tensor

- func: matmul(Tensor self, Tensor other) -> Tensor
  variants: function, method

- func: matmul(Tensor self, Tensor other, *, Tensor(a!) out) -> Tensor(a!)

- func: matrix_rank(Tensor self, float tol, bool symmetric=False) -> Tensor

- func: matrix_rank(Tensor self, bool symmetric=False) -> Tensor

- func: matrix_power(Tensor self, int n) -> Tensor
  variants: function, method

- func: max(Tensor self, int dim, bool keepdim=False) -> (Tensor values, Tensor indices)
  variants: function, method

- func: max(Tensor self, int dim, bool keepdim=False, *, Tensor(a!) max, Tensor(b!) max_values) -> (Tensor(a!) values, Tensor(b!) indices)

- func: max_values(Tensor self, int[1] dim, bool keepdim=False) -> Tensor
  variants: function, method

# Return: (Tensor output, Tensor indices)
- func: max_pool1d_with_indices(Tensor self, int[1] kernel_size, int[1] stride=[], int[1] padding=0, int[1] dilation=1, bool ceil_mode=False) -> (Tensor, Tensor)

- func: max_pool1d(Tensor self, int[1] kernel_size, int[1] stride=[], int[1] padding=0, int[1] dilation=1, bool ceil_mode=False) -> Tensor

- func: max_pool2d(Tensor self, int[2] kernel_size, int[2] stride=[], int[2] padding=0, int[2] dilation=1, bool ceil_mode=False) -> Tensor

- func: mkldnn_max_pool2d(Tensor self, int[2] kernel_size, int[2] stride=[], int[2] padding=0, int[2] dilation=1, bool ceil_mode=False) -> Tensor
  requires_tensor: True
  dispatch:
    MkldnnCPU: mkldnn_max_pool2d

- func: max_pool3d(Tensor self, int[3] kernel_size, int[3] stride=[], int[3] padding=0, int[3] dilation=1, bool ceil_mode=False) -> Tensor

- func: mean(Tensor self, *, ScalarType? dtype=None) -> Tensor
  variants: function, method

- func: mean(Tensor self, int[1] dim, bool keepdim=False, *, ScalarType? dtype=None) -> Tensor
  variants: function, method

- func: mean(Tensor self, int[1] dim, bool keepdim=False, *, ScalarType? dtype=None, Tensor(a!) out) -> Tensor(a!)

- func: median(Tensor self, int dim, bool keepdim=False) -> (Tensor values, Tensor indices)
  variants: function, method

- func: median(Tensor self, int dim, bool keepdim=False, *, Tensor(a!) values, Tensor(b!) indices) -> (Tensor(a!) values, Tensor(b!) indices)

- func: min(Tensor self, int dim, bool keepdim=False) -> (Tensor values, Tensor indices)
  variants: function, method

- func: min(Tensor self, int dim, bool keepdim=False, *, Tensor(a!) min, Tensor(b!) min_indices) -> (Tensor(a!) values, Tensor(b!) indices)

- func: min_values(Tensor self, int[1] dim, bool keepdim=False) -> Tensor
  variants: function, method

- func: mkldnn_convolution(Tensor self, Tensor weight, Tensor? bias, int[] padding, int[] stride, int[] dilation, int groups) -> Tensor

- func: mkldnn_convolution_backward_input(int[] self_size, Tensor grad_output, Tensor weight, int[] padding, int[] stride, int[] dilation, int groups, bool bias_defined) -> Tensor

- func: mkldnn_convolution_backward_weights(int[] weight_size, Tensor grad_output, Tensor self, int[] padding, int[] stride, int[] dilation, int groups, bool bias_defined) -> (Tensor, Tensor)

- func: mkldnn_convolution_backward(Tensor self, Tensor grad_output, Tensor weight, int[] padding, int[] stride, int[] dilation, int groups, bool[3] output_mask) -> (Tensor, Tensor, Tensor)

- func: miopen_batch_norm(Tensor input, Tensor weight, Tensor? bias, Tensor? running_mean, Tensor? running_var, bool training, float exponential_average_factor, float epsilon) -> (Tensor, Tensor, Tensor)
  dispatch:
    CUDA: miopen_batch_norm

- func: miopen_batch_norm_backward(Tensor input, Tensor grad_output, Tensor weight, Tensor? running_mean, Tensor? running_var, Tensor? save_mean, Tensor? save_var, float epsilon) -> (Tensor, Tensor, Tensor)
  dispatch:
    CUDA: miopen_batch_norm_backward

- func: miopen_convolution(Tensor self, Tensor weight, Tensor? bias, int[] padding, int[] stride, int[] dilation, int groups, bool benchmark, bool deterministic) -> Tensor
  dispatch:
    CUDA: miopen_convolution

- func: miopen_convolution_backward_input(int[] self_size, Tensor grad_output, Tensor weight, int[] padding, int[] stride, int[] dilation, int groups, bool benchmark, bool deterministic) -> Tensor
  dispatch:
    CUDA: miopen_convolution_backward_input

- func: miopen_convolution_backward(Tensor self, Tensor grad_output, Tensor weight, int[] padding, int[] stride, int[] dilation, int groups, bool benchmark, bool deterministic, bool[3] output_mask) -> (Tensor, Tensor, Tensor)
  dispatch:
    CUDA: miopen_convolution_backward

- func: miopen_convolution_backward_bias(Tensor grad_output) -> Tensor
  dispatch:
    CUDA: miopen_convolution_backward_bias

- func: miopen_convolution_backward_weight(int[] weight_size, Tensor grad_output, Tensor self, int[] padding, int[] stride, int[] dilation, int groups, bool benchmark, bool deterministic) -> Tensor
  dispatch:
    CUDA: miopen_convolution_backward_weight

- func: miopen_convolution_transpose(Tensor self, Tensor weight, Tensor? bias, int[] padding, int[] output_padding, int[] stride, int[] dilation, int groups, bool benchmark, bool deterministic) -> Tensor
  dispatch:
    CUDA: miopen_convolution_transpose

# NB: output_padding not strictly needed here, but it's helpful for the float
# backwards
- func: miopen_convolution_transpose_backward(Tensor self, Tensor grad_output, Tensor weight, int[] padding, int[] output_padding, int[] stride, int[] dilation, int groups, bool benchmark, bool deterministic, bool[3] output_mask) -> (Tensor, Tensor, Tensor)
  dispatch:
    CUDA: miopen_convolution_transpose_backward

- func: miopen_convolution_transpose_backward_input(Tensor grad_output, Tensor weight, int[] padding, int[] stride, int[] dilation, int groups, bool benchmark, bool deterministic) -> Tensor
  dispatch:
    CUDA: miopen_convolution_transpose_backward_input

- func: miopen_convolution_transpose_backward_weight(int[] weight_size, Tensor grad_output, Tensor self, int[] padding, int[] stride, int[] dilation, int groups, bool benchmark, bool deterministic) -> Tensor
  dispatch:
    CUDA: miopen_convolution_transpose_backward_weight

- func: miopen_depthwise_convolution(Tensor self, Tensor weight, Tensor? bias, int[] padding, int[] stride, int[] dilation, int groups, bool benchmark, bool deterministic) -> Tensor
  dispatch:
    CUDA: miopen_depthwise_convolution

- func: miopen_depthwise_convolution_backward_input(int[] self_size, Tensor grad_output, Tensor weight, int[] padding, int[] stride, int[] dilation, int groups, bool benchmark, bool deterministic) -> Tensor
  dispatch:
    CUDA: miopen_depthwise_convolution_backward_input

- func: miopen_depthwise_convolution_backward(Tensor self, Tensor grad_output, Tensor weight, int[] padding, int[] stride, int[] dilation, int groups, bool benchmark, bool deterministic, bool[3] output_mask) -> (Tensor, Tensor, Tensor)
  dispatch:
    CUDA: miopen_depthwise_convolution_backward

- func: miopen_depthwise_convolution_backward_weight(int[] weight_size, Tensor grad_output, Tensor self, int[] padding, int[] stride, int[] dilation, int groups, bool benchmark, bool deterministic) -> Tensor
  dispatch:
    CUDA: miopen_depthwise_convolution_backward_weight

- func: miopen_rnn(Tensor input, Tensor[] weight, int weight_stride0, Tensor hx, Tensor? cx, int mode, int hidden_size, int num_layers, bool batch_first, float dropout, bool train, bool bidirectional, int[] batch_sizes, Tensor? dropout_state) -> (Tensor, Tensor, Tensor, Tensor, Tensor)
  dispatch:
    CUDA: miopen_rnn

- func: miopen_rnn_backward(Tensor input, Tensor[] weight, int weight_stride0, Tensor weight_buf, Tensor hx, Tensor? cx, Tensor output, Tensor? grad_output, Tensor? grad_hy, Tensor? grad_cy, int mode, int hidden_size, int num_layers, bool batch_first, float dropout, bool train, bool bidirectional, int[] batch_sizes, Tensor? dropout_state, Tensor reserve, bool[4] output_mask) -> (Tensor, Tensor, Tensor, Tensor[])
  dispatch:
    CUDA: miopen_rnn_backward

- func: mm(Tensor self, Tensor mat2) -> Tensor
  variants: function, method
  dispatch:
    CPU: legacy::cpu::_th_mm
    CUDA: legacy::cuda::_th_mm
    SparseCPU: _sparse_mm
    SparseCUDA: _sparse_mm

- func: mm(Tensor self, Tensor mat2, *, Tensor(a!) out) -> Tensor(a!)
  dispatch:
    CPU: legacy::cpu::_th_mm_out
    CUDA: legacy::cuda::_th_mm_out
    SparseCPU: _sparse_mm_out
    SparseCUDA: _sparse_mm_out

- func: _sparse_mm(Tensor sparse, Tensor dense) -> Tensor

- func: mode(Tensor self, int dim=-1, bool keepdim=False) -> (Tensor values, Tensor indices)
  variants: function, method

- func: mode(Tensor self, int dim=-1, bool keepdim=False, *, Tensor(a!) values, Tensor(b!) indices) -> (Tensor(a!) values, Tensor(b!) indices)

- func: mul(Tensor self, Tensor other) -> Tensor
  variants: function, method
  dispatch:
    CPU: mul
    CUDA: mul
    SparseCPU: mul
    SparseCUDA: mul
    MkldnnCPU: mkldnn_mul


- func: mul_(Tensor(a!) self, Tensor other) -> Tensor(a!)
  variants: method
  dispatch:
    CPU: mul_
    CUDA: mul_
    SparseCPU: mul_
    SparseCUDA: mul_
    MkldnnCPU: mkldnn_mul_

- func: mul(Tensor self, Tensor other, *, Tensor(a!) out) -> Tensor(a!)
  dispatch:
    CPU: mul_out
    CUDA: mul_out
    SparseCPU: mul_out
    SparseCUDA: mul_out
    MkldnnCPU: mkldnn_mul_out

  # For C++ only, until we have conversion from C++ numbers to Tensor
- func: mul(Tensor self, Scalar other) -> Tensor
  variants: function, method

- func: mul_(Tensor(a!) self, Scalar other) -> Tensor(a!)
  variants: method

- func: mv(Tensor self, Tensor vec) -> Tensor
  variants: function, method
  dispatch:
    CPU: legacy::cpu::_th_mv
    CUDA: legacy::cuda::_th_mv

- func: mv(Tensor self, Tensor vec, *, Tensor(a!) out) -> Tensor(a!)
  dispatch:
    CPU: legacy::cpu::_th_mv_out
    CUDA: legacy::cuda::_th_mv_out

- func: mvlgamma(Tensor self, int p) -> Tensor
  variants: function, method

- func: mvlgamma_(Tensor(a!) self, int p) -> Tensor(a!)
  variants: method

- func: narrow_copy(Tensor self, int dim, int start, int length) -> Tensor
  variants: method
  dispatch:
    CPU: narrow_copy_dense
    CUDA: narrow_copy_dense
    SparseCPU: narrow_copy_sparse
    SparseCUDA: narrow_copy_sparse

- func: narrow(Tensor(a) self, int dim, int start, int length) -> Tensor(a)
  variants: function, method
  device_guard: False

- func: native_batch_norm(Tensor input, Tensor? weight, Tensor? bias, Tensor? running_mean, Tensor? running_var, bool training, float momentum, float eps) -> (Tensor, Tensor, Tensor)
  dispatch:
    CPU: batch_norm_cpu
    CUDA: batch_norm_cuda
    MkldnnCPU: mkldnn_batch_norm

- func: batch_norm_stats(Tensor input, float eps) -> (Tensor, Tensor)
  dispatch:
    CUDA: batch_norm_stats_cuda

- func: batch_norm_elemt(Tensor input, Tensor? weight, Tensor? bias, Tensor mean, Tensor invstd, float eps) -> Tensor
  dispatch:
    CUDA: batch_norm_elemt_cuda

# for backward compatibility
- func: batch_norm_gather_stats(Tensor input, Tensor mean, Tensor invstd, Tensor? running_mean, Tensor? running_var, float momentum, float eps, int count) -> (Tensor, Tensor)
  dispatch:
    CUDA: batch_norm_gather_stats_cuda

- func: batch_norm_gather_stats_with_counts(Tensor input, Tensor mean, Tensor invstd, Tensor? running_mean, Tensor? running_var, float momentum, float eps, int[] counts) -> (Tensor, Tensor)
  dispatch:
    CUDA: batch_norm_gather_stats_with_counts_cuda

- func: native_batch_norm_backward(Tensor grad_out, Tensor input, Tensor? weight, Tensor? running_mean, Tensor? running_var, Tensor? save_mean, Tensor? save_invstd, bool train, float eps, bool[3] output_mask) -> (Tensor, Tensor, Tensor)
  dispatch:
    CPU: batch_norm_backward_cpu
    CUDA: batch_norm_backward_cuda

- func: batch_norm_backward_reduce(Tensor grad_out, Tensor input, Tensor mean, Tensor invstd, bool input_g, bool weight_g, bool bias_g) -> (Tensor, Tensor, Tensor, Tensor)
  dispatch:
    CUDA: batch_norm_backward_reduce_cuda

- func: batch_norm_backward_elemt(Tensor grad_out, Tensor input, Tensor mean, Tensor invstd, Tensor? weight, Tensor mean_dy, Tensor mean_dy_xmu) -> Tensor
  dispatch:
    CUDA: batch_norm_backward_elemt_cuda

- func: batch_norm_update_stats(Tensor input, Tensor? running_mean, Tensor? running_var, float momentum) -> (Tensor, Tensor)
  dispatch:
    CPU: batch_norm_update_stats_cpu
    CUDA: batch_norm_update_stats_cuda

- func: _nnpack_available() -> bool

- func: _nnpack_spatial_convolution(Tensor input, Tensor weight, Tensor? bias, int[2] padding) -> Tensor
  variants: function

- func: _nnpack_spatial_convolution_backward(Tensor input, Tensor grad_output, Tensor weight, int[2] padding, bool[3] output_mask) -> (Tensor, Tensor, Tensor)
  variants: function

- func: _nnpack_spatial_convolution_backward_input(Tensor input, Tensor grad_output, Tensor weight, int[2] padding) -> Tensor
  variants: function

- func: _nnpack_spatial_convolution_backward_weight(Tensor input, int[] weightsize, Tensor grad_output, int[2] padding) -> Tensor
  variants: function

- func: ones(int[] size, *, ScalarType? dtype=None, Layout? layout=None, Device? device=None, bool? pin_memory=None) -> Tensor

- func: ones(int[] size, *, Tensor(a!) out) -> Tensor(a!)

- func: ones_like(Tensor self) -> Tensor

- func: ones_like(Tensor self, *, ScalarType dtype, Layout layout, Device device, bool pin_memory=False) -> Tensor

- func: pairwise_distance(Tensor x1, Tensor x2, float p=2, float eps=1e-06, bool keepdim=False) -> Tensor

- func: cdist(Tensor x1, Tensor x2, float p=2) -> Tensor

- func: _cdist_backward(Tensor grad, Tensor x1, Tensor x2, float p, Tensor cdist) -> Tensor

- func: pdist(Tensor self, float p=2) -> Tensor

- func: _pdist_forward(Tensor self, float p=2) -> Tensor

- func: _pdist_backward(Tensor grad, Tensor self, float p, Tensor pdist) -> Tensor

- func: cosine_similarity(Tensor x1, Tensor x2, int dim=1, float eps=1e-08) -> Tensor
  variants: function

- func: permute(Tensor(a) self, int[] dims) -> Tensor(a)
  variants: method  # This is method-only to match the previous tensor API. In the future we could make this a function too.

# Only exposed from C++ -- in Python,
# we expose it as an attribute `T`, not a function.
#
# I'd like to name this "T" in C++ too, but
# calling a native function "T" causes undefined
# behavior on Windows, for reasons I don't understand
# (maybe related to capital letter collation somehow...)
- func: numpy_T(Tensor(a) self) -> Tensor(a)
  variants: method

- func: pixel_shuffle(Tensor self, int upscale_factor) -> Tensor

- func: pin_memory(Tensor self) -> Tensor
  variants: function, method

- func: pinverse(Tensor self, float rcond=1e-15) -> Tensor
  variants: function, method

- func: poisson_nll_loss(Tensor input, Tensor target, bool log_input, bool full, float eps, int reduction) -> Tensor
  variants: function

- func: scalar_tensor(Scalar s, *, ScalarType? dtype=None, Layout? layout=None, Device? device=None, bool? pin_memory=None) -> Tensor

- func: rand(int[] size, *, ScalarType? dtype=None, Layout? layout=None, Device? device=None, bool? pin_memory=None) -> Tensor

- func: rand(int[] size, *, Generator? generator, ScalarType? dtype=None, Layout? layout=None, Device? device=None, bool? pin_memory=None) -> Tensor

- func: rand(int[] size, *, Tensor(a!) out) -> Tensor(a!)

- func: rand(int[] size, *, Generator? generator, Tensor(a!) out) -> Tensor(a!)

- func: rand_like(Tensor self) -> Tensor

- func: rand_like(Tensor self, *, ScalarType dtype, Layout layout, Device device, bool pin_memory=False) -> Tensor

- func: randint(int high, int[] size, *, ScalarType? dtype=None, Layout? layout=None, Device? device=None, bool? pin_memory=None) -> Tensor

- func: randint(int high, int[] size, *, Generator? generator, ScalarType? dtype=None, Layout? layout=None, Device? device=None, bool? pin_memory=None) -> Tensor

- func: randint(int low, int high, int[] size, *, ScalarType? dtype=None, Layout? layout=None, Device? device=None, bool? pin_memory=None) -> Tensor

- func: randint(int low, int high, int[] size, *, Generator? generator, ScalarType? dtype=None, Layout? layout=None, Device? device=None, bool? pin_memory=None) -> Tensor

- func: randint(int high, int[] size, *, Tensor(a!) out) -> Tensor(a!)

- func: randint(int high, int[] size, *, Generator? generator, Tensor(a!) out) -> Tensor(a!)

- func: randint(int low, int high, int[] size, *, Tensor(a!) out) -> Tensor(a!)

- func: randint(int low, int high, int[] size, *, Generator? generator, Tensor(a!) out) -> Tensor(a!)

- func: randint_like(Tensor self, int high) -> Tensor

- func: randint_like(Tensor self, int low, int high) -> Tensor

- func: randint_like(Tensor self, int high, *, ScalarType dtype, Layout layout, Device device, bool pin_memory=False) -> Tensor

- func: randint_like(Tensor self, int low, int high, *, ScalarType dtype, Layout layout, Device device, bool pin_memory=False) -> Tensor

- func: randn(int[] size, *, ScalarType? dtype=None, Layout? layout=None, Device? device=None, bool? pin_memory=None) -> Tensor

- func: randn(int[] size, *, Generator? generator, ScalarType? dtype=None, Layout? layout=None, Device? device=None, bool? pin_memory=None) -> Tensor

- func: randn(int[] size, *, Tensor(a!) out) -> Tensor(a!)

- func: randn(int[] size, *, Generator? generator, Tensor(a!) out) -> Tensor(a!)

- func: randn_like(Tensor self) -> Tensor

- func: randn_like(Tensor self, *, ScalarType dtype, Layout layout, Device device, bool pin_memory=False) -> Tensor

- func: randperm(int n, *, ScalarType? dtype=None, Layout? layout=None, Device? device=None, bool? pin_memory=None) -> Tensor

- func: randperm(int n, *, Generator? generator, ScalarType? dtype=None, Layout? layout=None, Device? device=None, bool? pin_memory=None) -> Tensor

- func: randperm(int n, *, Tensor(a!) out) -> Tensor(a!)

- func: randperm(int n, *, Generator? generator, Tensor(a!) out) -> Tensor(a!)
  dispatch:
    CPU: randperm_out_cpu
    CUDA: randperm_out_cuda

- func: range(Scalar start, Scalar end, Scalar step=1, *, ScalarType? dtype=None, Layout? layout=None, Device? device=None, bool? pin_memory=None) -> Tensor

- func: range(Scalar start, Scalar end, *, ScalarType? dtype=None, Layout? layout=None, Device? device=None, bool? pin_memory=None) -> Tensor

- func: range(Scalar start, Scalar end, Scalar step=1, *, Tensor(a!) out) -> Tensor(a!)
  dispatch:
    CPU: range_cpu_out
    CUDA: range_cuda_out

- func: reciprocal(Tensor self) -> Tensor
  named_guard: False
  variants: function, method

- func: reciprocal_(Tensor(a!) self) -> Tensor(a!)
  named_guard: False
  variants: function, method
  dispatch:
    CPU: _reciprocal__cpu
    CUDA: _reciprocal__cuda

- func: reciprocal(Tensor self, *, Tensor(a!) out) -> Tensor(a!)
  named_guard: False
  dispatch:
    CPU: _reciprocal_out_cpu
    CUDA: _reciprocal_out_cuda

- func: neg(Tensor self) -> Tensor
  named_guard: False
  variants: function, method

- func: neg_(Tensor(a!) self) -> Tensor(a!)
  named_guard: False
  variants: function, method
  dispatch:
    CPU: _neg__cpu
    CUDA: _neg__cuda

- func: neg(Tensor self, *, Tensor(a!) out) -> Tensor(a!)
  named_guard: False
  dispatch:
    CPU: _neg_out_cpu
    CUDA: _neg_out_cuda

- func: repeat(Tensor self, int[] repeats) -> Tensor
  variants: method  # This is method-only to match the previous tensor API. In the future we could make this a function too.

- func: repeat_interleave(Tensor repeats) -> Tensor
  variants: function
  dispatch:
    CPU: repeat_interleave_cpu
    CUDA: repeat_interleave_cuda

- func: repeat_interleave(Tensor self, Tensor repeats, int? dim=None) -> Tensor
  variants: function, method

- func: repeat_interleave(Tensor self, int repeats, int? dim=None) -> Tensor
  variants: function, method

- func: reshape(Tensor self, int[] shape) -> Tensor
  variants: function, method
  device_guard: False

- func: _mkldnn_reshape(Tensor self, int[] shape) -> Tensor
  device_guard: False
  requires_tensor: True
  dispatch:
    MkldnnCPU: mkldnn_reshape

- func: reshape_as(Tensor self, Tensor other) -> Tensor
  variants: method
  device_guard: False

- func: round(Tensor self) -> Tensor
  named_guard: False
  variants: function, method

- func: round_(Tensor(a!) self) -> Tensor(a!)
  named_guard: False
  variants: function, method
  dispatch:
    CPU: _round__cpu
    CUDA: _round__cuda

- func: round(Tensor self, *, Tensor(a!) out) -> Tensor(a!)
  named_guard: False
  dispatch:
    CPU: _round_out_cpu
    CUDA: _round_out_cuda

- func: rrelu(Tensor self, Scalar lower=0.125, Scalar upper=0.3333333333333333, bool training=False, Generator? generator=None) -> Tensor

- func: rrelu_(Tensor(a!) self, Scalar lower=0.125, Scalar upper=0.3333333333333333, bool training=False, Generator? generator=None) -> Tensor(a!)

- func: relu(Tensor self) -> Tensor
  variants: function, method
  dispatch:
    CPU: relu
    CUDA: relu
    MkldnnCPU: mkldnn_relu

- func: relu_(Tensor(a!) self) -> Tensor(a!)
  named_guard: False
  variants: function, method
  dispatch:
    CPU: relu_
    CUDA: relu_
    MkldnnCPU: mkldnn_relu_

- func: prelu(Tensor self, Tensor weight) -> Tensor
  variants: function, method
  dispatch:
    CPU: prelu_cpu
    CUDA: prelu_cuda

- func: prelu_backward(Tensor grad_output, Tensor self, Tensor weight) -> (Tensor, Tensor)
  variants: function, method
  dispatch:
    CPU: prelu_backward_cpu
    CUDA: prelu_backward_cuda

- func: gelu(Tensor self) -> Tensor
  python_module: nn
  dispatch:
    CPU: gelu_cpu
    CUDA: gelu_cuda

- func: gelu_backward(Tensor grad, Tensor self) -> Tensor
  python_module: nn
  dispatch:
    CPU: gelu_backward_cpu
    CUDA: gelu_backward_cuda

- func: hardshrink(Tensor self, Scalar lambd=0.5) -> Tensor
  variants: function, method
  dispatch:
    CPU: hardshrink_cpu
    CUDA: hardshrink_cuda

- func: hardshrink_backward(Tensor grad_out, Tensor self, Scalar lambd) -> Tensor
  variants: function, method
  dispatch:
    CPU: hardshrink_backward_cpu
    CUDA: hardshrink_backward_cuda

- func: rsqrt(Tensor self) -> Tensor
  named_guard: False
  variants: function, method

- func: rsqrt_(Tensor(a!) self) -> Tensor(a!)
  named_guard: False
  variants: function, method
  dispatch:
    CPU: _rsqrt__cpu
    CUDA: _rsqrt__cuda

- func: rsqrt(Tensor self, *, Tensor(a!) out) -> Tensor(a!)
  named_guard: False
  dispatch:
    CPU: _rsqrt_out_cpu
    CUDA: _rsqrt_out_cuda

- func: select(Tensor(a) self, Dimname dim, int index) -> Tensor(a)
  variants: function, method
  device_guard: False
  named_guard: False

- func: select(Tensor(a) self, int dim, int index) -> Tensor(a)
  variants: function, method
  device_guard: False
  named_guard: False

- func: selu(Tensor self) -> Tensor

- func: selu_(Tensor(a!) self) -> Tensor(a!)

- func: celu(Tensor self, Scalar alpha=1.0) -> Tensor

- func: celu_(Tensor(a!) self, Scalar alpha=1.0) -> Tensor(a!)

- func: sigmoid(Tensor self) -> Tensor
  named_guard: False
  variants: function, method
  dispatch:
    CPU: sigmoid
    CUDA: sigmoid
    MkldnnCPU: mkldnn_sigmoid

- func: sigmoid_(Tensor(a!) self) -> Tensor(a!)
  named_guard: False
  variants: function, method
  dispatch:
    CPU: _sigmoid__cpu
    CUDA: _sigmoid__cuda
    MkldnnCPU: mkldnn_sigmoid_

- func: sigmoid(Tensor self, *, Tensor(a!) out) -> Tensor(a!)
  named_guard: False
  dispatch:
    CPU: _sigmoid_out_cpu
    CUDA: _sigmoid_out_cuda

- func: sin(Tensor self) -> Tensor
  named_guard: False
  variants: function, method

- func: sin_(Tensor(a!) self) -> Tensor(a!)
  named_guard: False
  variants: function, method
  dispatch:
    CPU: _sin__cpu
    CUDA: _sin__cuda

- func: sin(Tensor self, *, Tensor(a!) out) -> Tensor(a!)
  named_guard: False
  dispatch:
    CPU: _sin_out_cpu
    CUDA: _sin_out_cuda

- func: sinh(Tensor self) -> Tensor
  named_guard: False
  variants: function, method

- func: sinh_(Tensor(a!) self) -> Tensor(a!)
  named_guard: False
  variants: function, method
  dispatch:
    CPU: _sinh__cpu
    CUDA: _sinh__cuda

- func: sinh(Tensor self, *, Tensor(a!) out) -> Tensor(a!)
  named_guard: False
  dispatch:
    CPU: _sinh_out_cpu
    CUDA: _sinh_out_cuda

- func: detach(Tensor self) -> Tensor
  variants: function, method

- func: detach_(Tensor(a!) self) -> Tensor(a!)
  variants: function, method

- func: size(Tensor self, int dim) -> int
  variants: function, method
  device_guard: False
  named_guard: False

- func: slice(Tensor(a) self, int dim=0, int start=0, int end=9223372036854775807, int step=1) -> Tensor(a)
  variants: function, method
  device_guard: False

- func: slogdet(Tensor self) -> (Tensor sign, Tensor logabsdet)
  variants: function, method

- func: smm(Tensor self, Tensor mat2) -> Tensor
  variants: function, method

# softmax allows positional dtype, unlike most operators, because kwonly is BC-breaking when loading jit models.
- func: softmax(Tensor self, int dim, ScalarType? dtype=None) -> Tensor
  variants: function, method

- func: _softmax(Tensor self, int dim, bool half_to_float) -> Tensor
  dispatch:
    CPU: softmax_cpu
    CUDA: softmax_cuda
    MkldnnCPU: mkldnn_softmax

- func: _softmax_backward_data(Tensor grad_output, Tensor output, int dim, Tensor self) -> Tensor
  dispatch:
    CPU: softmax_backward_cpu
    CUDA: softmax_backward_cuda

- func: _sparse_add(Tensor self, Tensor other, *, Scalar alpha=1, Tensor(a!) out) -> Tensor(a!)
  dispatch:
    SparseCPU: add_out_sparse_cpu
    SparseCUDA: add_out_sparse_cuda

- func: _sparse_dense_add(Tensor self, Tensor other, *, Scalar alpha=1, Tensor(a!) out) -> Tensor(a!)
  dispatch:
    CPU: add_out_dense_sparse_cpu
    CUDA: add_out_dense_sparse_cuda

- func: _sparse_div_zerodim(Tensor self, Tensor other, *, Tensor(a!) out) -> Tensor(a!)
  dispatch:
    SparseCPU: div_out_sparse_zerodim
    SparseCUDA: div_out_sparse_zerodim

- func: _sparse_div_scalar(Tensor self, Scalar other, *, Tensor(a!) out) -> Tensor(a!)
  dispatch:
    SparseCPU: div_out_sparse_scalar
    SparseCUDA: div_out_sparse_scalar

- func: _sparse_mul(Tensor self, Tensor other, *, Tensor(a!) out) -> Tensor(a!)
  dispatch:
    SparseCPU: mul_out_sparse_cpu
    SparseCUDA: mul_out_sparse_cuda

- func: _sparse_mul_zerodim(Tensor self, Tensor other, *, Tensor(a!) out) -> Tensor(a!)
  dispatch:
    SparseCPU: mul_out_sparse_zerodim
    SparseCUDA: mul_out_sparse_zerodim

- func: _sparse_mul_scalar(Tensor self, Scalar other, *, Tensor(a!) out) -> Tensor(a!)
  dispatch:
    SparseCPU: mul_out_sparse_scalar
    SparseCUDA: mul_out_sparse_scalar

- func: split(Tensor(a) self, int split_size, int dim=0) -> Tensor(a)[]
  variants: function, method
  device_guard: False

- func: split_with_sizes(Tensor self, int[] split_sizes, int dim=0) -> Tensor[]
  variants: function, method
  device_guard: False

- func: squeeze(Tensor(a) self) -> Tensor(a)
  variants: function, method
  device_guard: False

- func: squeeze(Tensor(a) self, int dim) -> Tensor(a)
  variants: function, method
  device_guard: False

- func: squeeze_(Tensor(a!) self) -> Tensor(a!)
  variants: method
  device_guard: False

- func: squeeze_(Tensor(a!) self, int dim) -> Tensor(a!)
  variants: method
  device_guard: False

- func: sspaddmm(Tensor self, Tensor mat1, Tensor mat2, *, Scalar beta=1, Scalar alpha=1) -> Tensor
  variants: function, method

- func: sspaddmm(Tensor self, Tensor mat1, Tensor mat2, *, Scalar beta=1, Scalar alpha=1, Tensor(a!) out) -> Tensor(a!)
  dispatch:
    CPU: _sspaddmm_out_only_sparse
    CUDA: _sspaddmm_out_only_sparse_cuda
    SparseCPU: _sspaddmm_out_cpu
    SparseCUDA: _sspaddmm_out_cuda

- func: stack(Tensor[] tensors, int dim=0) -> Tensor

- func: stack(Tensor[] tensors, int dim=0, *, Tensor(a!) out) -> Tensor(a!)

# The signature is designed to be consistent with librosa except that it is
# missing the `pad_mode` and `center` arguments, which are taken care of at
# `torch.functional.py`. They shall be moved here once we have mapping between
# Python strings and C++ Enum in codegen.
- func: stft(Tensor self, int n_fft, int? hop_length=None, int? win_length=None, Tensor? window=None, bool normalized=False, bool onesided=True) -> Tensor
  variants: function, method

- func: stride(Tensor self, int dim) -> int
  variants: function, method
  device_guard: False

- func: sum(Tensor self, *, ScalarType? dtype=None) -> Tensor
  variants: function, method

- func: sum(Tensor self, int[1] dim, bool keepdim=False, *, ScalarType? dtype=None) -> Tensor
  variants: function, method

- func: sum(Tensor self, int[1] dim, bool keepdim=False, *, ScalarType? dtype=None, Tensor(a!) out) -> Tensor(a!)

- func: sum_to_size(Tensor self, int[] size) -> Tensor
  variants: method
  device_guard: False

- func: sqrt(Tensor self) -> Tensor
  named_guard: False
  variants: function, method

- func: sqrt_(Tensor(a!) self) -> Tensor(a!)
  named_guard: False
  variants: function, method
  dispatch:
    CPU: _sqrt__cpu
    CUDA: _sqrt__cuda

- func: sqrt(Tensor self, *, Tensor(a!) out) -> Tensor(a!)
  named_guard: False
  dispatch:
    CPU: _sqrt_out_cpu
    CUDA: _sqrt_out_cuda

- func: std(Tensor self, bool unbiased=True) -> Tensor
  variants: function, method

- func: std(Tensor self, int[1] dim, bool unbiased=True, bool keepdim=False) -> Tensor
  variants: function, method

- func: std_mean(Tensor self, bool unbiased=True) -> (Tensor, Tensor)
  variants: function

- func: std_mean(Tensor self, int[1] dim, bool unbiased=True, bool keepdim=False) -> (Tensor, Tensor)
  variants: function

- func: std(Tensor self, int[1] dim, bool unbiased=True, bool keepdim=False, *, Tensor(a!) out) -> Tensor(a!)

- func: prod(Tensor self, *, ScalarType? dtype=None) -> Tensor
  variants: function, method

- func: prod(Tensor self, int dim, bool keepdim=False, *, ScalarType? dtype=None) -> Tensor
  variants: function, method

- func: prod(Tensor self, int dim, bool keepdim=False, *, ScalarType? dtype=None, Tensor(a!) out) -> Tensor(a!)

- func: t(Tensor(a) self) -> Tensor(a)
  device_guard: False
  variants: function, method

- func: t_(Tensor(a!) self) -> Tensor(a!)
  device_guard: False
  variants: method

- func: tan(Tensor self) -> Tensor
  named_guard: False
  variants: function, method

- func: tan_(Tensor(a!) self) -> Tensor(a!)
  named_guard: False
  variants: function, method
  dispatch:
    CPU: _tan__cpu
    CUDA: _tan__cuda

- func: tan(Tensor self, *, Tensor(a!) out) -> Tensor(a!)
  named_guard: False
  dispatch:
    CPU: _tan_out_cpu
    CUDA: _tan_out_cuda

- func: tanh(Tensor self) -> Tensor
  named_guard: False
  variants: function, method

- func: tanh_(Tensor(a!) self) -> Tensor(a!)
  named_guard: False
  variants: function, method
  dispatch:
    CPU: _tanh__cpu
    CUDA: _tanh__cuda

- func: tanh(Tensor self, *, Tensor(a!) out) -> Tensor(a!)
  named_guard: False
  dispatch:
    CPU: _tanh_out_cpu
    CUDA: _tanh_out_cuda

- func: tensordot(Tensor self, Tensor other, int[] dims_self, int[] dims_other) -> Tensor
  variants: function

# TODO: namespace threshold in 'nn'
- func: threshold(Tensor self, Scalar threshold, Scalar value) -> Tensor
  variants: function

- func: threshold_(Tensor(a!) self, Scalar threshold, Scalar value) -> Tensor(a!)
  variants: function

- func: threshold(Tensor self, Scalar threshold, Scalar value, *, Tensor(a!) out) -> Tensor(a!)

- func: threshold_backward(Tensor grad_output, Tensor self, Scalar threshold) -> Tensor
  variants: function

- func: transpose(Tensor(a) self, int dim0, int dim1) -> Tensor(a)
  variants: function, method
  device_guard: False

- func: _mkldnn_transpose(Tensor self, int dim0, int dim1) -> Tensor
  device_guard: False
  requires_tensor: True
  dispatch:
    MkldnnCPU: mkldnn_transpose

- func: transpose_(Tensor(a!) self, int dim0, int dim1) -> Tensor(a!)
  variants: method
  device_guard: False

- func: _mkldnn_transpose_(Tensor(a!) self, int dim0, int dim1) -> Tensor(a!)
  device_guard: False
  requires_tensor: True
  dispatch:
    MkldnnCPU: mkldnn_transpose_

- func: one_hot(Tensor self, int num_classes=-1) -> Tensor
  python_module: nn
  variants: function

- func: flip(Tensor self, int[] dims) -> Tensor
  variants: function, method
  dispatch:
    CPU: flip_cpu
    CUDA: flip_cuda

- func: roll(Tensor self, int[1] shifts, int[1] dims=[]) -> Tensor
  variants: function, method
  dispatch:
    CPU: roll_cpu
    CUDA: roll_cuda

# default int[] value [0,1] should not add space after comma, since native_parse.py uses ', ' to split args
- func: rot90(Tensor self, int k=1, int[] dims=[0,1]) -> Tensor
  variants: function, method

- func: trapz(Tensor y, Tensor x, *, int dim=-1) -> Tensor

- func: trapz(Tensor y, *, float dx=1, int dim=-1) -> Tensor

- func: _trilinear(Tensor i1, Tensor i2, Tensor i3, int[] expand1, int[] expand2, int[] expand3, int[] sumdim, int unroll_dim=1) -> Tensor

- func: triplet_margin_loss(Tensor anchor, Tensor positive, Tensor negative, float margin=1.0, float p=2, float eps=1e-06, bool swap=False, int reduction=Mean) -> Tensor

- func: trunc(Tensor self) -> Tensor
  named_guard: False
  variants: function, method

- func: trunc_(Tensor(a!) self) -> Tensor(a!)
  named_guard: False
  variants: function, method
  dispatch:
    CPU: _trunc__cpu
    CUDA: _trunc__cuda

- func: trunc(Tensor self, *, Tensor(a!) out) -> Tensor(a!)
  named_guard: False
  dispatch:
    CPU: _trunc_out_cpu
    CUDA: _trunc_out_cuda

- func: type_as(Tensor self, Tensor other) -> Tensor
  variants: method

- func: _has_same_tensorimpl_type(Tensor self, Tensor other) -> bool
  variants: function

- func: _unique(Tensor self, bool sorted=True, bool return_inverse=False) -> (Tensor, Tensor)
  variants: function
  dispatch:
    CPU: _unique_cpu
    CUDA: _unique_cuda

- func: unique_dim(Tensor self, int dim, bool sorted=True, bool return_inverse=False, bool return_counts=False) -> (Tensor, Tensor, Tensor)
  variants: function
  dispatch:
    CPU: unique_dim_cpu
    CUDA: unique_dim_cuda

- func: unique_consecutive(Tensor self, bool return_inverse=False, bool return_counts=False, int? dim=None) -> (Tensor, Tensor, Tensor)
  variants: function
  dispatch:
    CPU: unique_consecutive_cpu
    CUDA: unique_consecutive_cuda

- func: unique_dim_consecutive(Tensor self, int dim, bool return_inverse=False, bool return_counts=False) -> (Tensor, Tensor, Tensor)
  variants: function
  dispatch:
    CPU: unique_dim_consecutive_cpu
    CUDA: unique_dim_consecutive_cuda

# _unique and _unique_dim are fragile and modifying them easily cause internal break
# the below operator is a temporary hack for adding return_counts support
# Please don't rely on these two operators, they will be removed soon

- func: _unique2(Tensor self, bool sorted=True, bool return_inverse=False, bool return_counts=False) -> (Tensor, Tensor, Tensor)
  variants: function
  dispatch:
    CPU: _unique2_cpu
    CUDA: _unique2_cuda

- func: _unsafe_view(Tensor self, int[] size) -> Tensor

- func: unsqueeze(Tensor(a) self, int dim) -> Tensor(a)
  variants: function, method
  device_guard: False

- func: unsqueeze_(Tensor(a!) self, int dim) -> Tensor(a!)
  variants: method
  device_guard: False

- func: var(Tensor self, bool unbiased=True) -> Tensor
  variants: function, method

- func: var(Tensor self, int[1] dim, bool unbiased=True, bool keepdim=False) -> Tensor
  variants: function, method

- func: var(Tensor self, int[1] dim, bool unbiased=True, bool keepdim=False, *, Tensor(a!) out) -> Tensor(a!)

- func: var_mean(Tensor self, bool unbiased=True) -> (Tensor, Tensor)
  variants: function

- func: var_mean(Tensor self, int[1] dim, bool unbiased=True, bool keepdim=False) -> (Tensor, Tensor)
  variants: function

- func: view_as(Tensor self, Tensor other) -> Tensor
  variants: method
  device_guard: False

# we define both of these because 'where' does the broadcast and '_s_where' doesn't;
# this allows us to implicitly calculate the broadcast derivative, while only dealing with the
# _s_where derivative.
- func: where(Tensor condition, Tensor self, Tensor other) -> Tensor
  variants: function, method

- func: where(Tensor condition) -> Tensor[]
  variants: function

- func: _s_where(Tensor condition, Tensor self, Tensor other) -> Tensor
  variants: function
  dispatch:
    CPU: _s_where_cpu
    CUDA: _s_where_cuda

- func: norm_except_dim(Tensor v, int pow=2, int dim=0) -> Tensor
  variants: function

# VariableType::_weight_norm does not want to be given a gap in the autograd graph,
# so we don't define "dispatch" variants for it.
- func: _weight_norm(Tensor v, Tensor g, int dim=0) -> Tensor
  variants: function

- func: _weight_norm_cuda_interface(Tensor v, Tensor g, int dim=0) -> (Tensor, Tensor)
  variants: function
  dispatch:
    CUDA: weight_norm_cuda

- func: _weight_norm_cuda_interface_backward(Tensor grad_w, Tensor saved_v, Tensor saved_g, Tensor saved_norms, int dim) -> (Tensor, Tensor)
  variants: function
  dispatch:
    CUDA: weight_norm_cuda_backward

- func: _weight_norm_differentiable_backward(Tensor grad_w, Tensor saved_v, Tensor saved_g, Tensor saved_norms, int dim) -> (Tensor, Tensor)
  variants: function

- func: zeros(int[] size, *, ScalarType? dtype=None, Layout? layout=None, Device? device=None, bool? pin_memory=None) -> Tensor

- func: zeros(int[] size, *, Tensor(a!) out) -> Tensor(a!)

- func: zeros_like(Tensor self) -> Tensor

- func: zeros_like(Tensor self, *, ScalarType dtype, Layout layout, Device device, bool pin_memory=False) -> Tensor

- func: _standard_gamma_grad(Tensor self, Tensor output) -> Tensor
  variants: function
  dispatch:
    CPU: _standard_gamma_grad_cpu
    CUDA: _standard_gamma_grad_cuda

- func: _standard_gamma(Tensor self, Generator? generator=None) -> Tensor
  variants: function
  dispatch:
    CPU: _s_gamma_cpu
    CUDA: _s_gamma_cuda

- func: _dirichlet_grad(Tensor x, Tensor alpha, Tensor total) -> Tensor
  dispatch:
    CPU: _dirichlet_grad_cpu
    CUDA: _dirichlet_grad_cuda

- func: _sample_dirichlet(Tensor self, Generator? generator=None) -> Tensor
  variants: function
  dispatch:
    CPU: _s_dirichlet_cpu
    CUDA: _s_dirichlet_cuda

- func: poisson(Tensor self, Generator? generator=None) -> Tensor
  dispatch:
    CPU: _s_poisson_cpu
    CUDA: _s_poisson_cuda

# When more variants get ported to native, this dispatch will get more
# complicated

- func: native_norm(Tensor self, Scalar p=2) -> Tensor
  dispatch:
    SparseCPU: norm_sparse
    SparseCUDA: norm_sparse

# TODO: reduce signatures down to one when optional args is available
- func: _sparse_sum(Tensor self) -> Tensor

- func: _sparse_sum(Tensor self, *, ScalarType dtype) -> Tensor

- func: _sparse_sum(Tensor self, int[1] dim) -> Tensor

- func: _sparse_sum(Tensor self, int[1] dim, *, ScalarType dtype) -> Tensor

- func: _sparse_sum_backward(Tensor grad, Tensor self, int[] dim) -> Tensor
  dispatch:
      SparseCPU: _sparse_sum_backward_cpu
      SparseCUDA: _sparse_sum_backward_cuda

- func: norm(Tensor self, Scalar? p, *, ScalarType dtype) -> Tensor
  variants: function, method

- func: norm(Tensor self, Scalar p=2) -> Tensor
  variants: function, method

- func: norm(Tensor self, Scalar? p, int[1] dim, bool keepdim, *, ScalarType dtype) -> Tensor
  variants: function, method

- func: norm(Tensor self, Scalar? p, int[1] dim, bool keepdim=False) -> Tensor
  variants: function, method

- func: norm(Tensor self, Scalar? p, int[1] dim, bool keepdim, *, ScalarType dtype, Tensor(a!) out) -> Tensor(a!)

- func: norm(Tensor self, Scalar? p, int[1] dim, bool keepdim=False, *, Tensor(a!) out) -> Tensor(a!)

- func: frobenius_norm(Tensor self) -> Tensor
  variants: function

- func: frobenius_norm(Tensor self, int[1] dim, bool keepdim=False) -> Tensor
  variants: function

- func: frobenius_norm(Tensor self, int[1] dim, bool keepdim=False, *, Tensor(a!) out) -> Tensor(a!)
  variants: function

- func: nuclear_norm(Tensor self, bool keepdim=False) -> Tensor
  variants: function

- func: nuclear_norm(Tensor self, bool keepdim=False, *, Tensor(a!) out) -> Tensor(a!)
  variants: function

- func: nuclear_norm(Tensor self, int[2] dim, bool keepdim=False) -> Tensor
  variants: function

- func: nuclear_norm(Tensor self, int[2] dim, bool keepdim=False, *, Tensor(a!) out) -> Tensor(a!)
  variants: function

- func: clone(Tensor self) -> Tensor
  variants: function, method
  dispatch:
    CPU: legacy::cpu::_th_clone
    CUDA: legacy::cuda::_th_clone
    SparseCPU: clone_sparse
    SparseCUDA: clone_sparse
    MkldnnCPU: mkldnn_clone
    QuantizedCPU: quantized_clone

- func: resize_as_(Tensor(a!) self, Tensor the_template) -> Tensor(a!)
  variants: function, method
  dispatch:
    CPU: legacy::cpu::_th_resize_as_
    CUDA: legacy::cuda::_th_resize_as_
    SparseCPU: resize_as_sparse_
    SparseCUDA: resize_as_sparse_

- func: pow(Tensor self, Scalar exponent, *, Tensor(a!) out) -> Tensor(a!)
  dispatch:
    CPU: legacy::cpu::_th_pow_out
    CUDA: legacy::cuda::_th_pow_out
    SparseCPU: pow_out_sparse_scalar
    SparseCUDA: pow_out_sparse_scalar

- func: pow(Tensor self, Scalar exponent) -> Tensor
  variants: function, method
  dispatch:
    CPU: legacy::cpu::_th_pow
    CUDA: legacy::cuda::_th_pow
    SparseCPU: pow_sparse_scalar
    SparseCUDA: pow_sparse_scalar

- func: zero_(Tensor(a!) self) -> Tensor(a!)
  named_guard: False
  variants: method, function
  dispatch:
    CPU: legacy::cpu::_th_zero_
    CUDA: legacy::cuda::_th_zero_
    SparseCPU: zero_sparse_
    SparseCUDA: zero_sparse_
    MkldnnCPU: mkldnn_zero_

- func: sub(Tensor self, Tensor other, *, Scalar alpha=1, Tensor(a!) out) -> Tensor(a!)

- func: sub(Tensor self, Tensor other, *, Scalar alpha=1) -> Tensor
  variants: function, method

- func: sub_(Tensor(a!) self, Tensor other, *, Scalar alpha=1) -> Tensor(a!)
  variants: method

# For C++ only, until we have conversion from C++ numbers to Tensor
- func: sub(Tensor self, Scalar other, Scalar alpha=1) -> Tensor
  variants: function, method

- func: sub_(Tensor(a!) self, Scalar other, Scalar alpha=1) -> Tensor(a!)
  variants: method

- func: rsub(Tensor self, Tensor other, *, Scalar alpha=1) -> Tensor
  variants: function

# For C++ only, until we have conversion from C++ numbers to Tensor
- func: rsub(Tensor self, Scalar other, Scalar alpha=1) -> Tensor
  variants: function

- func: s_native_addmm(Tensor self, Tensor mat1, Tensor mat2, *, Scalar beta=1, Scalar alpha=1, Tensor(a!) out) -> Tensor(a!)
  dispatch:
    CPU: s_addmm_out_sparse_dense_cpu
    CUDA: s_addmm_out_sparse_dense_cuda

- func: s_native_addmm(Tensor self, Tensor mat1, Tensor mat2, *, Scalar beta=1, Scalar alpha=1) -> Tensor
  dispatch:
    CPU: s_addmm_sparse_dense_cpu
    CUDA: s_addmm_sparse_dense_cuda

- func: s_native_addmm_(Tensor(a!) self, Tensor mat1, Tensor mat2, *, Scalar beta=1, Scalar alpha=1) -> Tensor(a!)
  dispatch:
    CPU: s_addmm_sparse_dense_cpu_
    CUDA: s_addmm_sparse_dense_cuda_

- func: _sparse_addmm(Tensor self, Tensor sparse, Tensor dense, *, Scalar beta=1, Scalar alpha=1) -> Tensor

- func: addmm(Tensor self, Tensor mat1, Tensor mat2, *, Scalar beta=1, Scalar alpha=1, Tensor(a!) out) -> Tensor(a!)

- func: addmm(Tensor self, Tensor mat1, Tensor mat2, *, Scalar beta=1, Scalar alpha=1) -> Tensor
  variants: function, method

- func: addmm_(Tensor(a!) self, Tensor mat1, Tensor mat2, *, Scalar beta=1, Scalar alpha=1) -> Tensor(a!)
  variants: method


# NOTE [ Sparse: autograd and API ]
#
#
# Sparse Tensor Constructors
# ~~~~~~~~~~~~~~~~~~~~~~~~~~
#
# The API entry points to sparse tensor construction should be
# `sparse_coo tensor` and `_sparse_coo_tensor_unsafe`. Depending on whether the
# indices and values tensors are given, they eventually dispatch to either
# `sparse_coo_tensor_with_dims` or `sparse_coo_tensor_with_dims_and_tensors`.
#
# The autograd support for ctor is implement on `sparse_coo_tensor_with_dims_and_tensors`.
#
# The API methods `sparse_coo tensor` and `_sparse_coo_tensor_unsafe`
# **must not** have specific type dispatches because otherwise codegen will
# consider them as abstract methods (see Note [Abstract ATen methods]), dispatch
# using **Tensor** type, and thus lose autograd tracking on the actual method
# they dispatch to, e.g., `sparse_coo_tensor_with_dims_and_tensors`.
#
# The actual ctors `sparse_coo_tensor_with_dims` and `sparse_coo_tensor_with_dims_and_tensors`,
# on the other hand, need to create `SparseTensorImpl` and know nothing about
# how `VariableType`s work. So they need to be dispatched using Tensor types.
# We thus put `requires_tensor=True` to ensure that `VariableType` will unwrap
# the given variables and call with the Tensor type.
#
#
# Sparse Methods API Design
# ~~~~~~~~~~~~~~~~~~~~~~~~~
#
# Goals: 1. Flexible API for users to write custom sparse ops
#        2. ctor and member accessor with autograd support
#
# To achieve 1, we need to provide a set of *dangerous* APIs (dangerous in the
# sense that misusing them will break sparse tensor invariant and may out in
# unexpected behavior, e.g., crash). These methods are all prefixed with
# underscore "_" to indicate that they should be used with care. We provide:
#
#   + `_indices()`: returns the *raw* indices within the sparse tensor (not just
#                   sharing storage). Any inplace operation will change the
#                   actual indices, including t_, set_, as_strided_, resize_,
#                   etc.
#   + `_values()`: returns the *raw* values within the sparse tensor. Similar
#                  semantics as `_indices()`
#   + `_nnz()`: returns the number of non-zero entries. This will always be
#               determined by the shapes of indices and values.
#   + `_coalesced_(bool)`: inplace sets whether the tensor is coalesced, and
#                          returns itself.
#
# These methods are very useful in writing new operations, e.g., a custom
# autograd Function.
#
# We also provide other public *safe* APIs:
#   + `indices()`: returns a **view** of the indices tensor if the sparse tensor
#                  is **coalesced**.
#   + `values()`: returns a **view** of the values tensor if the containing
#                 sparse tensor is **coalesced**.
#   + `sparse_dim()`: number of sparse dimensions
#   + `dense_dim()`: number of dense dimensions
#   + `is_coalesced()`: whether the sparse tensor is coalesced
#
# `_indices()` and `_values()` should returns the raw indices and values dense
# tensors within a sparse tensor. They can be quite unsafe with inplace
# operations like `t_()`, and exposes uncoalesced indices and values. The public
# recommended API is `indices()` and `values()`, both of which first check that
# the tensor is coalesced and return views on those tensors.
#
#
# Autograd Support
# ~~~~~~~~~~~~~~~~
#
# Autograd is supported on `values()` and sparse tensor ctor with indices and
# values tensors. E.g., `torch.sparse_coo_tensor(i, v).values().sum()` is
# differentiable w.r.t. `v`.
#
# NB: The `values()` and `_values()` operators are special in that they are
# layout-aware, i.e., the output depends not just on the data it represents, but
# also on the input layout details (in this case, the `indices` tensor). See
# NOTE [ as_strided Backward and layout-aware/agnostic autograd ] in Functions.cpp
# for discussion on layout-aware vs layout-agnostic autograd. Since PyTorch ops
# operate in the layout-agnostic mode, similar to `as_strided`, backward of
# these two operators need to consider them in a layout-agnostic way:
#   + `values()`:
#     Input is coalesced.
#     We just pretend having `input.indices()` as an additional argument
#     `input_indices`, then forward is similar to
#     `input.to(kStrided).index_select(input_indices)` regardless of the layout.
#     Note that `values()` normally is layout-aware even if we constrain
#     ourselves on sparse inputs since it may include all zeros values entries
#     as "present" entries.
#   + `_values()`:
#     Input may be uncoalesced.
#     It is not straightforward to construct a layout-agnostic version because
#     duplicate indices entries may exist and additional parameterization is
#     needed to distribute the value into different values entries. Furthermore,
#     this op is intended to provide ways to write custom sparse ops, rather
#     than being used in autograd graph, so it is marked as *non-differentiable*
#     in derivatives.yaml.
#
# Before reading the following, see NOTE [ Autograd Variable Views ] in
# variable.h for details on views that are tracked by autograd, and views that
# are not.
#
# Moreover, these methods return tensors that share storage with inputs, so we
# mark these methods as view ops to support autograd history tracking.
# The sparse tensor ctor output should technically be view of both input indices
# and values tensors, but currently we only support setting as view of a single
# Variable, so it is only view of the values tensor.
# TODO: clone indices in sparse tensor ctor.
#
# For other methods that return outputs that share storage with inputs, i.e.,
# `indices()` and `_indices()`. We mark their outputs as non-differentiable, so
# the view relation is not tracked by autograd, but the version counter is still
# shared. In other words, their outputs are non-differentiable views of the
# sparse tensor.


# FIXME: would be nicer if TensorOptions was optional based; not adding default arguments for options given
# the default would never make sense.
- func: sparse_coo_tensor(int[] size, *, ScalarType dtype, Layout layout, Device device, bool pin_memory=False) -> Tensor

- func: sparse_coo_tensor(Tensor indices, Tensor values, *, ScalarType? dtype=None, Layout? layout=None, Device? device=None, bool? pin_memory=None) -> Tensor

- func: sparse_coo_tensor(Tensor indices, Tensor values, int[] size, *, ScalarType? dtype=None, Layout? layout=None, Device? device=None, bool? pin_memory=None) -> Tensor

- func: _sparse_coo_tensor_unsafe(Tensor indices, Tensor values, int[] size, *, ScalarType? dtype=None, Layout? layout=None, Device? device=None, bool? pin_memory=None) -> Tensor

- func: _sparse_coo_tensor_with_dims(int sparse_dim, int dense_dim, int[] size, *, ScalarType dtype, Layout layout, Device device, bool pin_memory=False) -> Tensor
  dispatch:
    SparseCPU: new_with_dims_sparse
    SparseCUDA: new_with_dims_sparse
  requires_tensor: True

- func: _sparse_coo_tensor_with_dims_and_tensors(int sparse_dim, int dense_dim, int[] size, Tensor indices, Tensor values, *, ScalarType dtype, Layout layout, Device device, bool pin_memory=False) -> Tensor
  dispatch:
    SparseCPU: new_with_dims_and_tensor_sparse
    SparseCUDA: new_with_dims_and_tensor_sparse
  requires_tensor: True

- func: sparse_resize_(Tensor(a!) self, int[] size, int sparse_dim, int dense_dim) -> Tensor(a!)
  variants: method
  dispatch:
    SparseCPU: sparse_resize_
    SparseCUDA: sparse_resize_
  requires_tensor: True

- func: sparse_resize_and_clear_(Tensor(a!) self, int[] size, int sparse_dim, int dense_dim) -> Tensor(a!)
  variants: method
  dispatch:
    SparseCPU: sparse_resize_and_clear_
    SparseCUDA: sparse_resize_and_clear_
  requires_tensor: True


- func: sparse_mask(Tensor self, Tensor mask) -> Tensor
  variants: method
  dispatch:
    CPU: sparse_mask_cpu
    CUDA: sparse_mask_cuda
  requires_tensor: True


- func: to_dense(Tensor self) -> Tensor
  variants: method
  dispatch:
    SparseCPU: sparse_to_dense
    SparseCUDA: sparse_to_dense
    MkldnnCPU: mkldnn_to_dense
  requires_tensor: True

- func: to_dense_backward(Tensor grad, Tensor input) -> Tensor

- func: sparse_dim(Tensor self) -> int
  variants: method
  dispatch:
    SparseCPU: sparse_dim_sparse
    SparseCUDA: sparse_dim_sparse
  requires_tensor: True
  device_guard: False

# legacy method
- func: _dimI(Tensor self) -> int
  variants: method
  dispatch: sparse_dim_sparse
  requires_tensor: True
  device_guard: False


- func: dense_dim(Tensor self) -> int
  variants: method
  dispatch:
    SparseCPU: dense_dim_sparse
    SparseCUDA: dense_dim_sparse
  requires_tensor: True
  device_guard: False

# legacy method
- func: _dimV(Tensor self) -> int
  variants: method
  dispatch: dense_dim_sparse
  requires_tensor: True
  device_guard: False


- func: _nnz(Tensor self) -> int
  variants: method
  dispatch:
    SparseCPU: _nnz_sparse
    SparseCUDA: _nnz_sparse
  requires_tensor: True
  device_guard: False


- func: coalesce(Tensor self) -> Tensor
  variants: method
  dispatch:
    SparseCPU: coalesce_sparse_cpu
    SparseCUDA: coalesce_sparse_cuda
  requires_tensor: True


- func: is_coalesced(Tensor self) -> bool
  variants: method
  dispatch:
    SparseCPU: is_coalesced_sparse
    SparseCUDA: is_coalesced_sparse
  requires_tensor: True
  device_guard: False
  named_guard: False


- func: _indices(Tensor(a) self) -> Tensor(a)
  variants: method
  dispatch:
    SparseCPU: _indices_sparse
    SparseCUDA: _indices_sparse
  requires_tensor: True
  device_guard: False

- func: _values(Tensor(a) self) -> Tensor(a)
  variants: method
  dispatch:
    SparseCPU: _values_sparse
    SparseCUDA: _values_sparse
  requires_tensor: True
  device_guard: False

# This method doesn't do any check but only directly sets the flag. So it can be
# a bit unsafe. Similar to _indices and _values, this is useful for implementing
# custom sparse operations in Python/C++ extension.
- func: _coalesced_(Tensor(a!) self, bool coalesced) -> Tensor(a!)
  variants: method
  dispatch:
    SparseCPU: _coalesced_sparse_
    SparseCUDA: _coalesced_sparse_
  requires_tensor: True
  device_guard: False

- func: indices(Tensor(a) self) -> Tensor(a)
  variants: method
  dispatch:
    SparseCPU: indices_sparse
    SparseCUDA: indices_sparse
  requires_tensor: True
  device_guard: False

- func: values(Tensor(a) self) -> Tensor(a)
  variants: method
  dispatch:
    SparseCPU: values_sparse
    SparseCUDA: values_sparse
  requires_tensor: True
  device_guard: False


- func: hspmm(Tensor mat1, Tensor mat2, *, Tensor(a!) out) -> Tensor(a!)
  dispatch:
    SparseCPU: hspmm_out_sparse_cpu
    SparseCUDA: hspmm_out_sparse_cuda
  requires_tensor: True

- func: hspmm(Tensor mat1, Tensor mat2) -> Tensor
  dispatch:
    SparseCPU: hspmm_sparse_cpu
    SparseCUDA: hspmm_sparse_cuda
  requires_tensor: True

- func: copy_sparse_to_sparse_(Tensor(a!) self, Tensor src, bool non_blocking=False) -> Tensor(a!)
  variants: function
  dispatch:
    SparseCPU: copy_sparse_
    SparseCUDA: copy_sparse_
  requires_tensor: True

- func: numel(Tensor self) -> int
  variants: function, method
  device_guard: False
  named_guard: False

- func: unbind(Tensor(a) self, int dim=0) -> Tensor(a)[]
  variants: function, method

- func: to_sparse(Tensor self, int sparse_dim) -> Tensor
  variants: method
  dispatch:
    CPU: dense_to_sparse
    CUDA: dense_to_sparse

- func: to_sparse(Tensor self) -> Tensor
  variants: method
  dispatch:
    CPU: dense_to_sparse
    CUDA: dense_to_sparse

- func: to_mkldnn(Tensor self) -> Tensor
  variants: method
  dispatch:
    CPU: dense_to_mkldnn

- func: mkldnn_reorder_conv2d_weight(Tensor self, int[2] padding=0, int[2] stride=1, int[2] dilation=1, int groups=1) -> Tensor
  variants: function
  python_module: nn
  dispatch:
    MkldnnCPU: mkldnn_reorder_conv2d_weight

- func: to_mkldnn_backward(Tensor grad, Tensor input) -> Tensor

- func: quantize_linear(Tensor self, float scale, int zero_point, ScalarType dtype) -> Tensor
  variants: function
  dispatch:
    CPU: quantize_linear_cpu

- func: quantize_linear_per_channel(Tensor self, Tensor scales, Tensor zero_points, int[] axis, ScalarType dtype) -> Tensor
  variants: function
  dispatch:
    CPU: quantize_linear_per_channel_cpu

- func: dequantize(Tensor self) -> Tensor
  variants: function, method
  dispatch:
    QuantizedCPU: dequantize_quant

- func: _dequantize_linear(Tensor self, float scale, int zero_point, ScalarType dtype) -> Tensor
  variants: function
  dispatch:
    CPU: dequantize_linear_cpu

- func: q_scale(Tensor self) -> float
  variants: function, method
  dispatch:
    QuantizedCPU: q_scale_quant

- func: q_zero_point(Tensor self) -> int
  variants: function, method
  dispatch:
    QuantizedCPU: q_zero_point_quant

- func: int_repr(Tensor self) -> Tensor
  variants: function, method
  dispatch:
    QuantizedCPU: int_repr_quant

- func: _per_tensor_affine_qtensor(Tensor self, float scale, int zero_point) -> Tensor
  dispatch:
    CPU: per_tensor_affine_qtensor_cpu

- func: qscheme(Tensor self) -> QScheme
  variants: method
  dispatch:
    QuantizedCPU: qscheme_quant

- func: fake_quantize_per_tensor_affine(Tensor self, float scale, int zero_point, int quant_min, int quant_max) -> Tensor
<<<<<<< HEAD
  variants: function, method
=======
  variants: function
>>>>>>> 6ffacd5f
  dispatch:
    CPU: fake_quantize_per_tensor_affine_cpu
    CUDA: fake_quantize_per_tensor_affine_cuda

- func: fake_quantize_per_tensor_affine_backward(Tensor grad, Tensor self, float scale, int zero_point, int quant_min, int quant_max) -> Tensor
<<<<<<< HEAD
  variants: function, method
=======
  variants: function
>>>>>>> 6ffacd5f
  dispatch:
    CPU: fake_quantize_per_tensor_affine_backward_cpu
    CUDA: fake_quantize_per_tensor_affine_backward_cuda

# to(Device) must not exist because all constructors of Device also works for
# TensorOptions. Otherwise, an ambiguity error is thrown.
# See NOTE [ TensorOptions Constructors ].
- func: to(Tensor self, *, ScalarType dtype, Layout layout, Device device, bool pin_memory=False, bool non_blocking=False, bool copy=False) -> Tensor
  variants: method
  device_guard: False

- func: to(Tensor self, Device device, ScalarType dtype, bool non_blocking=False, bool copy=False) -> Tensor
  variants: method
  device_guard: False

- func: to(Tensor self, ScalarType dtype, bool non_blocking=False, bool copy=False) -> Tensor
  variants: method
  device_guard: False

- func: to(Tensor self, Tensor other, bool non_blocking=False, bool copy=False) -> Tensor
  variants: method
  device_guard: False

- func: meshgrid(Tensor[] tensors) -> Tensor[]

- func: cartesian_prod(Tensor[] tensors) -> Tensor
  variants: function

- func: combinations(Tensor self, int r=2, bool with_replacement=False) -> Tensor
  variants: function

- func: item(Tensor self) -> Scalar
  variants: method
  named_guard: False

# NB: Does NOT check precondition that numel == 1
- func: _local_scalar_dense(Tensor self) -> Scalar
  dispatch:
    CPU: _local_scalar_dense_cpu
    CUDA: _local_scalar_dense_cuda
  variants: function
  named_guard: False

# Fused RNN kernels
- func: _thnn_fused_lstm_cell(Tensor input_gates, Tensor hidden_gates, Tensor cx, Tensor? input_bias=None, Tensor? hidden_bias=None) -> (Tensor, Tensor, Tensor)
  dispatch:
    CUDA: _thnn_fused_lstm_cell_cuda

- func: _thnn_fused_lstm_cell_backward(Tensor? grad_hy, Tensor? grad_cy, Tensor cx, Tensor cy, Tensor workspace, bool has_bias) -> (Tensor, Tensor, Tensor, Tensor, Tensor)
  dispatch:
    CUDA: _thnn_fused_lstm_cell_backward_cuda

- func: _thnn_fused_gru_cell(Tensor input_gates, Tensor hidden_gates, Tensor hx, Tensor? input_bias=None, Tensor? hidden_bias=None) -> (Tensor, Tensor)
  dispatch:
    CUDA: _thnn_fused_gru_cell_cuda

- func: _thnn_fused_gru_cell_backward(Tensor grad_hy, Tensor workspace, bool has_bias) -> (Tensor, Tensor, Tensor, Tensor, Tensor)
  dispatch:
    CUDA: _thnn_fused_gru_cell_backward_cuda

# RNN cells and layers
- func: lstm(Tensor input, Tensor[] hx, Tensor[] params, bool has_biases, int num_layers, float dropout, bool train, bool bidirectional, bool batch_first) -> (Tensor, Tensor, Tensor)

- func: lstm(Tensor data, Tensor batch_sizes, Tensor[] hx, Tensor[] params, bool has_biases, int num_layers, float dropout, bool train, bool bidirectional) -> (Tensor, Tensor, Tensor)

- func: gru(Tensor input, Tensor hx, Tensor[] params, bool has_biases, int num_layers, float dropout, bool train, bool bidirectional, bool batch_first) -> (Tensor, Tensor)

- func: gru(Tensor data, Tensor batch_sizes, Tensor hx, Tensor[] params, bool has_biases, int num_layers, float dropout, bool train, bool bidirectional) -> (Tensor, Tensor)

- func: rnn_tanh(Tensor input, Tensor hx, Tensor[] params, bool has_biases, int num_layers, float dropout, bool train, bool bidirectional, bool batch_first) -> (Tensor, Tensor)

- func: rnn_tanh(Tensor data, Tensor batch_sizes, Tensor hx, Tensor[] params, bool has_biases, int num_layers, float dropout, bool train, bool bidirectional) -> (Tensor, Tensor)

- func: rnn_relu(Tensor input, Tensor hx, Tensor[] params, bool has_biases, int num_layers, float dropout, bool train, bool bidirectional, bool batch_first) -> (Tensor, Tensor)

- func: rnn_relu(Tensor data, Tensor batch_sizes, Tensor hx, Tensor[] params, bool has_biases, int num_layers, float dropout, bool train, bool bidirectional) -> (Tensor, Tensor)

- func: lstm_cell(Tensor input, Tensor[] hx, Tensor w_ih, Tensor w_hh, Tensor? b_ih=None, Tensor? b_hh=None) -> (Tensor, Tensor)

- func: gru_cell(Tensor input, Tensor hx, Tensor w_ih, Tensor w_hh, Tensor? b_ih=None, Tensor? b_hh=None) -> Tensor

- func: rnn_tanh_cell(Tensor input, Tensor hx, Tensor w_ih, Tensor w_hh, Tensor? b_ih=None, Tensor? b_hh=None) -> Tensor

- func: rnn_relu_cell(Tensor input, Tensor hx, Tensor w_ih, Tensor w_hh, Tensor? b_ih=None, Tensor? b_hh=None) -> Tensor

# Quantized RNN layers
- func: quantized_lstm(Tensor input, Tensor[] hx, Tensor[] params, bool has_biases, int num_layers, float dropout, bool train, bool bidirectional, bool batch_first) -> (Tensor, Tensor, Tensor)

# Quantized GRU layers

- func: quantized_gru(Tensor input, Tensor hx, Tensor[] params, bool has_biases, int num_layers, float dropout, bool train, bool bidirectional, bool batch_first) -> (Tensor, Tensor)

- func: quantized_gru(Tensor data, Tensor batch_sizes, Tensor hx, Tensor[] params, bool has_biases, int num_layers, float dropout, bool train, bool bidirectional) -> (Tensor, Tensor)

# Quantized RNN cells
- func: quantized_lstm_cell(Tensor input, Tensor[] hx, Tensor w_ih, Tensor w_hh, Tensor b_ih, Tensor b_hh, Tensor packed_ih, Tensor packed_hh, Tensor col_offsets_ih, Tensor col_offsets_hh, Scalar scale_ih, Scalar scale_hh, Scalar zero_point_ih, Scalar zero_point_hh) -> (Tensor, Tensor)

- func: quantized_gru_cell(Tensor input, Tensor hx, Tensor w_ih, Tensor w_hh, Tensor b_ih, Tensor b_hh, Tensor packed_ih, Tensor packed_hh, Tensor col_offsets_ih, Tensor col_offsets_hh, Scalar scale_ih, Scalar scale_hh, Scalar zero_point_ih, Scalar zero_point_hh) -> Tensor

- func: quantized_rnn_relu_cell(Tensor input, Tensor hx, Tensor w_ih, Tensor w_hh, Tensor b_ih, Tensor b_hh, Tensor packed_ih, Tensor packed_hh, Tensor col_offsets_ih, Tensor col_offsets_hh, Scalar scale_ih, Scalar scale_hh, Scalar zero_point_ih, Scalar zero_point_hh) -> Tensor

- func: quantized_rnn_tanh_cell(Tensor input, Tensor hx, Tensor w_ih, Tensor w_hh, Tensor b_ih, Tensor b_hh, Tensor packed_ih, Tensor packed_hh, Tensor col_offsets_ih, Tensor col_offsets_hh, Scalar scale_ih, Scalar scale_hh, Scalar zero_point_ih, Scalar zero_point_hh) -> Tensor


# PackedSequence utilities
- func: _pack_padded_sequence(Tensor input, Tensor lengths, bool batch_first) -> (Tensor, Tensor)

- func: _pack_padded_sequence_backward(Tensor grad, int[] input_size, Tensor batch_sizes, bool batch_first) -> Tensor

- func: _pad_packed_sequence(Tensor data, Tensor batch_sizes, bool batch_first, Scalar padding_value, int total_length) -> (Tensor, Tensor)

# wrappers for legacy TH methods

- func: set_(Tensor(a!) self, Storage source) -> Tensor(a!)
  variants: method
  device_guard: False
  dispatch:
    CPU: legacy::cpu::_th_set_
    CUDA: legacy::cuda::_th_set_

- func: set_(Tensor(a!) self, Storage source, int storage_offset, int[] size, int[] stride=[]) -> Tensor(a!)
  variants: method
  device_guard: False
  dispatch:
    CPU: legacy::cpu::_th_set_
    CUDA: legacy::cuda::_th_set_
    QuantizedCPU: set_storage_cpu

- func: set_(Tensor(a!) self, Tensor source) -> Tensor(a!)
  variants: method
  device_guard: False
  dispatch:
    CPU: legacy::cpu::_th_set_
    CUDA: legacy::cuda::_th_set_

- func: set_(Tensor(a!) self) -> Tensor(a!)
  variants: method
  dispatch:
    CPU: legacy::cpu::_th_set_
    CUDA: legacy::cuda::_th_set_

- func: set_quantizer_(Tensor(a!) self, ConstQuantizerPtr quantizer) -> Tensor(a!)
  variants: method
  dispatch:
    QuantizedCPU: set_quantizer_

- func: is_set_to(Tensor self, Tensor tensor) -> bool
  variants: method
  device_guard: False
  dispatch:
    CPU: legacy::cpu::_th_is_set_to
    CUDA: legacy::cuda::_th_is_set_to

- func: masked_fill_(Tensor(a!) self, Tensor mask, Scalar value) -> Tensor(a!)
  variants: method
  dispatch:
    CPU: masked_fill__cpu
    CUDA: masked_fill__cuda

- func: masked_fill(Tensor self, Tensor mask, Scalar value) -> Tensor
  variants: function, method

- func: masked_fill_(Tensor(a!) self, Tensor mask, Tensor value) -> Tensor(a!)
  variants: method
  dispatch:
    CPU: masked_fill__cpu
    CUDA: masked_fill__cuda

- func: masked_fill(Tensor self, Tensor mask, Tensor value) -> Tensor
  variants: function, method

- func: masked_scatter_(Tensor(a!) self, Tensor mask, Tensor source) -> Tensor(a!)
  variants: method
  dispatch:
    CPU: masked_scatter__cpu
    CUDA: masked_scatter__cuda

- func: masked_scatter(Tensor self, Tensor mask, Tensor source) -> Tensor
  variants: function, method

- func: view(Tensor(a) self, int[] size) -> Tensor(a)
  variants: method
  device_guard: False
  dispatch:
    CPU: legacy::cpu::_th_view
    CUDA: legacy::cuda::_th_view
    MkldnnCPU: mkldnn_view

- func: put_(Tensor(a!) self, Tensor index, Tensor source, bool accumulate=False) -> Tensor(a!)
  variants: method
  dispatch:
    CPU: legacy::cpu::_th_put_
    CUDA: legacy::cuda::_th_put_

- func: index_add_(Tensor(a!) self, int dim, Tensor index, Tensor source) -> Tensor(a!)
  variants: method
  dispatch:
    CPU: legacy::cpu::_th_index_add_
    CUDA: legacy::cuda::_th_index_add_

- func: index_add(Tensor self, int dim, Tensor index, Tensor source) -> Tensor
  variants: function, method

- func: index_fill_(Tensor(a!) self, int dim, Tensor index, Scalar value) -> Tensor(a!)
  variants: method
  dispatch:
    CPU: legacy::cpu::_th_index_fill_
    CUDA: legacy::cuda::_th_index_fill_

- func: index_fill(Tensor self, int dim, Tensor index, Scalar value) -> Tensor
  variants: function, method

- func: index_fill_(Tensor(a!) self, int dim, Tensor index, Tensor value) -> Tensor(a!)
  variants: method
  dispatch:
    CPU: legacy::cpu::_th_index_fill_
    CUDA: legacy::cuda::_th_index_fill_

- func: index_fill(Tensor self, int dim, Tensor index, Tensor value) -> Tensor
  variants: function, method

- func: scatter_(Tensor(a!) self, int dim, Tensor index, Tensor src) -> Tensor(a!)
  variants: method
  dispatch:
    CPU: legacy::cpu::_th_scatter_
    CUDA: legacy::cuda::_th_scatter_

- func: scatter(Tensor self, int dim, Tensor index, Tensor src) -> Tensor
  variants: function, method

- func: scatter_(Tensor(a!) self, int dim, Tensor index, Scalar value) -> Tensor(a!)
  variants: method
  dispatch:
    CPU: legacy::cpu::_th_scatter_
    CUDA: legacy::cuda::_th_scatter_

- func: scatter(Tensor self, int dim, Tensor index, Scalar value) -> Tensor
  variants: function, method

- func: scatter_add_(Tensor(a!) self, int dim, Tensor index, Tensor src) -> Tensor(a!)
  variants: method
  dispatch:
    CPU: legacy::cpu::_th_scatter_add_
    CUDA: legacy::cuda::_th_scatter_add_

- func: scatter_add(Tensor self, int dim, Tensor index, Tensor src) -> Tensor
  variants: function, method

- func: lt_(Tensor(a!) self, Scalar other) -> Tensor(a!)
  variants: method
  dispatch:
    CPU: legacy::cpu::_th_lt_
    CUDA: legacy::cuda::_th_lt_

- func: lt_(Tensor(a!) self, Tensor other) -> Tensor(a!)
  variants: method
  dispatch:
    CPU: legacy::cpu::_th_lt_
    CUDA: legacy::cuda::_th_lt_

- func: gt_(Tensor(a!) self, Scalar other) -> Tensor(a!)
  variants: method
  dispatch:
    CPU: legacy::cpu::_th_gt_
    CUDA: legacy::cuda::_th_gt_

- func: gt_(Tensor(a!) self, Tensor other) -> Tensor(a!)
  variants: method
  dispatch:
    CPU: legacy::cpu::_th_gt_
    CUDA: legacy::cuda::_th_gt_

- func: le_(Tensor(a!) self, Scalar other) -> Tensor(a!)
  variants: method
  dispatch:
    CPU: legacy::cpu::_th_le_
    CUDA: legacy::cuda::_th_le_

- func: le_(Tensor(a!) self, Tensor other) -> Tensor(a!)
  variants: method
  dispatch:
    CPU: legacy::cpu::_th_le_
    CUDA: legacy::cuda::_th_le_

- func: ge_(Tensor(a!) self, Scalar other) -> Tensor(a!)
  variants: method
  dispatch:
    CPU: legacy::cpu::_th_ge_
    CUDA: legacy::cuda::_th_ge_

- func: ge_(Tensor(a!) self, Tensor other) -> Tensor(a!)
  variants: method
  dispatch:
    CPU: legacy::cpu::_th_ge_
    CUDA: legacy::cuda::_th_ge_

- func: eq_(Tensor(a!) self, Scalar other) -> Tensor(a!)
  variants: method
  dispatch:
    CPU: legacy::cpu::_th_eq_
    CUDA: legacy::cuda::_th_eq_

- func: eq_(Tensor(a!) self, Tensor other) -> Tensor(a!)
  variants: method
  dispatch:
    CPU: legacy::cpu::_th_eq_
    CUDA: legacy::cuda::_th_eq_

- func: ne_(Tensor(a!) self, Scalar other) -> Tensor(a!)
  variants: method
  dispatch:
    CPU: legacy::cpu::_th_ne_
    CUDA: legacy::cuda::_th_ne_

- func: ne_(Tensor(a!) self, Tensor other) -> Tensor(a!)
  variants: method
  dispatch:
    CPU: legacy::cpu::_th_ne_
    CUDA: legacy::cuda::_th_ne_

- func: __and__(Tensor self, Scalar other) -> Tensor
  variants: method, function
  dispatch:
    CPU: legacy::cpu::_th_and
    CUDA: legacy::cuda::_th_and

- func: __and__(Tensor self, Tensor other) -> Tensor
  variants: method, function
  dispatch:
    CPU: legacy::cpu::_th_and
    CUDA: legacy::cuda::_th_and

- func: __iand__(Tensor(a!) self, Scalar other) -> Tensor(a!)
  variants: method
  dispatch:
    CPU: legacy::cpu::_th_iand_
    CUDA: legacy::cuda::_th_iand_

- func: __iand__(Tensor(a!) self, Tensor other) -> Tensor(a!)
  variants: method
  dispatch:
    CPU: legacy::cpu::_th_iand_
    CUDA: legacy::cuda::_th_iand_

- func: __or__(Tensor self, Scalar other) -> Tensor
  variants: method, function
  dispatch:
    CPU: legacy::cpu::_th_or
    CUDA: legacy::cuda::_th_or

- func: __or__(Tensor self, Tensor other) -> Tensor
  variants: method, function
  dispatch:
    CPU: legacy::cpu::_th_or
    CUDA: legacy::cuda::_th_or

- func: __ior__(Tensor(a!) self, Scalar other) -> Tensor(a!)
  variants: method
  dispatch:
    CPU: legacy::cpu::_th_ior_
    CUDA: legacy::cuda::_th_ior_

- func: __ior__(Tensor(a!) self, Tensor other) -> Tensor(a!)
  variants: method
  dispatch:
    CPU: legacy::cpu::_th_ior_
    CUDA: legacy::cuda::_th_ior_

- func: __xor__(Tensor self, Scalar other) -> Tensor
  variants: method, function
  dispatch:
    CPU: legacy::cpu::_th_xor
    CUDA: legacy::cuda::_th_xor

- func: __xor__(Tensor self, Tensor other) -> Tensor
  variants: method, function
  dispatch:
    CPU: legacy::cpu::_th_xor
    CUDA: legacy::cuda::_th_xor

- func: __ixor__(Tensor(a!) self, Scalar other) -> Tensor(a!)
  variants: method
  dispatch:
    CPU: legacy::cpu::_th_ixor_
    CUDA: legacy::cuda::_th_ixor_

- func: __ixor__(Tensor(a!) self, Tensor other) -> Tensor(a!)
  variants: method
  dispatch:
    CPU: legacy::cpu::_th_ixor_
    CUDA: legacy::cuda::_th_ixor_

- func: __lshift__(Tensor self, Scalar other) -> Tensor
  variants: method, function
  dispatch:
    CPU: legacy::cpu::_th_lshift
    CUDA: legacy::cuda::_th_lshift

- func: __lshift__(Tensor self, Tensor other) -> Tensor
  variants: method, function
  dispatch:
    CPU: legacy::cpu::_th_lshift
    CUDA: legacy::cuda::_th_lshift

- func: __ilshift__(Tensor(a!) self, Scalar other) -> Tensor(a!)
  variants: method
  dispatch:
    CPU: legacy::cpu::_th_ilshift_
    CUDA: legacy::cuda::_th_ilshift_

- func: __ilshift__(Tensor(a!) self, Tensor other) -> Tensor(a!)
  variants: method
  dispatch:
    CPU: legacy::cpu::_th_ilshift_
    CUDA: legacy::cuda::_th_ilshift_

- func: __rshift__(Tensor self, Scalar other) -> Tensor
  variants: method, function
  dispatch:
    CPU: legacy::cpu::_th_rshift
    CUDA: legacy::cuda::_th_rshift

- func: __rshift__(Tensor self, Tensor other) -> Tensor
  variants: method, function
  dispatch:
    CPU: legacy::cpu::_th_rshift
    CUDA: legacy::cuda::_th_rshift

- func: __irshift__(Tensor(a!) self, Scalar other) -> Tensor(a!)
  variants: method
  dispatch:
    CPU: legacy::cpu::_th_irshift_
    CUDA: legacy::cuda::_th_irshift_

- func: __irshift__(Tensor(a!) self, Tensor other) -> Tensor(a!)
  variants: method
  dispatch:
    CPU: legacy::cpu::_th_irshift_
    CUDA: legacy::cuda::_th_irshift_

- func: lgamma_(Tensor(a!) self) -> Tensor(a!)
  named_guard: False
  variants: method
  dispatch:
    CPU: legacy::cpu::_th_lgamma_
    CUDA: legacy::cuda::_th_lgamma_

- func: atan2_(Tensor(a!) self, Tensor other) -> Tensor(a!)
  variants: method
  dispatch:
    CPU: legacy::cpu::_th_atan2_
    CUDA: legacy::cuda::_th_atan2_

- func: tril_(Tensor(a!) self, int diagonal=0) -> Tensor(a!)
  variants: method
  dispatch:
    CPU: tril_cpu_
    CUDA: tril_cuda_

- func: triu_(Tensor(a!) self, int diagonal=0) -> Tensor(a!)
  variants: method
  dispatch:
    CPU: triu_cpu_
    CUDA: triu_cuda_

- func: digamma_(Tensor(a!) self) -> Tensor(a!)
  named_guard: False
  variants: method
  dispatch:
    CPU: legacy::cpu::_th_digamma_
    CUDA: legacy::cuda::_th_digamma_

- func: polygamma_(Tensor(a!) self, int n) -> Tensor(a!)
  named_guard: False
  variants: method
  dispatch:
    CPU: legacy::cpu::_th_polygamma_
    CUDA: legacy::cuda::_th_polygamma_

- func: erfinv_(Tensor(a!) self) -> Tensor(a!)
  named_guard: False
  variants: method
  dispatch:
    CPU: legacy::cpu::_th_erfinv_
    CUDA: legacy::cuda::_th_erfinv_

- func: renorm_(Tensor(a!) self, Scalar p, int dim, Scalar maxnorm) -> Tensor(a!)
  variants: method
  dispatch:
    CPU: legacy::cpu::_th_renorm_
    CUDA: legacy::cuda::_th_renorm_

- func: pow_(Tensor(a!) self, Scalar exponent) -> Tensor(a!)
  variants: method
  dispatch:
    CPU: legacy::cpu::_th_pow_
    CUDA: legacy::cuda::_th_pow_

- func: pow_(Tensor(a!) self, Tensor exponent) -> Tensor(a!)
  variants: method
  dispatch:
    CPU: legacy::cpu::_th_pow_
    CUDA: legacy::cuda::_th_pow_

- func: lerp_(Tensor(a!) self, Tensor end, Scalar weight) -> Tensor(a!)
  variants: method
  dispatch:
    CPU: lerp_cpu_scalar_
    CUDA: lerp_cuda_scalar_

- func: lerp_(Tensor(a!) self, Tensor end, Tensor weight) -> Tensor(a!)
  variants: method
  dispatch:
    CPU: lerp_cpu_tensor_
    CUDA: lerp_cuda_tensor_

- func: sign_(Tensor(a!) self) -> Tensor(a!)
  variants: method
  dispatch:
    CPU: legacy::cpu::_th_sign_
    CUDA: legacy::cuda::_th_sign_

- func: fmod_(Tensor(a!) self, Scalar other) -> Tensor(a!)
  variants: method
  dispatch:
    CPU: legacy::cpu::_th_fmod_
    CUDA: legacy::cuda::_th_fmod_

- func: fmod_(Tensor(a!) self, Tensor other) -> Tensor(a!)
  variants: method
  dispatch:
    CPU: legacy::cpu::_th_fmod_
    CUDA: legacy::cuda::_th_fmod_

- func: remainder_(Tensor(a!) self, Scalar other) -> Tensor(a!)
  variants: method
  dispatch:
    CPU: legacy::cpu::_th_remainder_
    CUDA: legacy::cuda::_th_remainder_

- func: remainder_(Tensor(a!) self, Tensor other) -> Tensor(a!)
  variants: method
  dispatch:
    CPU: legacy::cpu::_th_remainder_
    CUDA: legacy::cuda::_th_remainder_

- func: addbmm_(Tensor(a!) self, Tensor batch1, Tensor batch2, *, Scalar beta=1, Scalar alpha=1) -> Tensor(a!)
  variants: method
  dispatch:
    CPU: legacy::cpu::_th_addbmm_
    CUDA: legacy::cuda::_th_addbmm_

- func: addbmm(Tensor self, Tensor batch1, Tensor batch2, *, Scalar beta=1, Scalar alpha=1, Tensor(a!) out) -> Tensor(a!)
  dispatch:
    CPU: legacy::cpu::_th_addbmm_out
    CUDA: legacy::cuda::_th_addbmm_out

- func: addbmm(Tensor self, Tensor batch1, Tensor batch2, *, Scalar beta=1, Scalar alpha=1) -> Tensor
  variants: method, function
  dispatch:
    CPU: legacy::cpu::_th_addbmm
    CUDA: legacy::cuda::_th_addbmm

- func: addcmul_(Tensor(a!) self, Tensor tensor1, Tensor tensor2, *, Scalar value=1) -> Tensor(a!)
  variants: method
  dispatch:
    CPU: legacy::cpu::_th_addcmul_
    CUDA: legacy::cuda::_th_addcmul_

- func: addcdiv_(Tensor(a!) self, Tensor tensor1, Tensor tensor2, *, Scalar value=1) -> Tensor(a!)
  variants: method
  dispatch:
    CPU: legacy::cpu::_th_addcdiv_
    CUDA: legacy::cuda::_th_addcdiv_

- func: random_(Tensor(a!) self, int from, int to, *, Generator? generator=None) -> Tensor(a!)
  variants: method
  dispatch:
    CPU: legacy::cpu::_th_random_
    CUDA: clamped_random_cuda_

- func: random_(Tensor(a!) self, int to, *, Generator? generator=None) -> Tensor(a!)
  variants: method
  dispatch:
    CPU: legacy::cpu::_th_random_
    CUDA: capped_random_cuda_

- func: random_(Tensor(a!) self, *, Generator? generator=None) -> Tensor(a!)
  variants: method
  dispatch:
    CPU: legacy::cpu::_th_random_
    CUDA: random_cuda_

- func: uniform_(Tensor(a!) self, float from=0, float to=1, *, Generator? generator=None) -> Tensor(a!)
  variants: method
  dispatch:
    CPU: legacy::cpu::_th_uniform_
    CUDA: uniform_cuda_

- func: normal_(Tensor(a!) self, float mean=0, float std=1, *, Generator? generator=None) -> Tensor(a!)
  variants: method
  dispatch:
    CPU: legacy::cpu::_th_normal_
    CUDA: normal_cuda_

- func: cauchy_(Tensor(a!) self, float median=0, float sigma=1, *, Generator? generator=None) -> Tensor(a!)
  variants: method
  dispatch:
    CPU: legacy::cpu::_th_cauchy_
    CUDA: cauchy_cuda_

- func: log_normal_(Tensor(a!) self, float mean=1, float std=2, *, Generator? generator=None) -> Tensor(a!)
  variants: method
  dispatch:
    CPU: legacy::cpu::_th_log_normal_
    CUDA: log_normal_cuda_

- func: exponential_(Tensor(a!) self, float lambd=1, *, Generator? generator=None) -> Tensor(a!)
  variants: method
  dispatch:
    CPU: legacy::cpu::_th_exponential_
    CUDA: exponential_cuda_

- func: geometric_(Tensor(a!) self, float p, *, Generator? generator=None) -> Tensor(a!)
  variants: method
  dispatch:
    CPU: legacy::cpu::_th_geometric_
    CUDA: geometric_cuda_

# wrappers for TH functions

- func: diag(Tensor self, int diagonal=0, *, Tensor(a!) out) -> Tensor(a!)
  dispatch:
    CPU: legacy::cpu::_th_diag_out
    CUDA: legacy::cuda::_th_diag_out

- func: diag(Tensor self, int diagonal=0) -> Tensor
  variants: method, function
  dispatch:
    CPU: legacy::cpu::_th_diag
    CUDA: legacy::cuda::_th_diag

- func: cross(Tensor self, Tensor other, int? dim=None, *, Tensor(a!) out) -> Tensor(a!)

- func: cross(Tensor self, Tensor other, int? dim=None) -> Tensor
  variants: method, function

- func: triu(Tensor self, int diagonal=0, *, Tensor(a!) out) -> Tensor(a!)
  dispatch:
    CPU: triu_cpu_out
    CUDA: triu_cuda_out

- func: triu(Tensor self, int diagonal=0) -> Tensor
  variants: method, function

- func: tril(Tensor self, int diagonal=0, *, Tensor(a!) out) -> Tensor(a!)
  dispatch:
    CPU: tril_cpu_out
    CUDA: tril_cuda_out

- func: tril(Tensor self, int diagonal=0) -> Tensor
  variants: method, function

- func: tril_indices(int row, int col, int offset=0, *, ScalarType? dtype=long, Layout? layout=None, Device? device=None, bool? pin_memory=None) -> Tensor
  dispatch:
    CPU: tril_indices_cpu
    CUDA: tril_indices_cuda

- func: triu_indices(int row, int col, int offset=0, *, ScalarType? dtype=long, Layout? layout=None, Device? device=None, bool? pin_memory=None) -> Tensor
  dispatch:
    CPU: triu_indices_cpu
    CUDA: triu_indices_cuda

- func: trace(Tensor self) -> Tensor
  variants: method, function
  dispatch:
    CPU: legacy::cpu::_th_trace
    CUDA: legacy::cuda::_th_trace

- func: ne(Tensor self, Scalar other, *, Tensor(a!) out) -> Tensor(a!)
  dispatch:
    CPU: legacy::cpu::_th_ne_out
    CUDA: legacy::cuda::_th_ne_out

- func: ne(Tensor self, Scalar other) -> Tensor
  variants: method, function
  dispatch:
    CPU: legacy::cpu::_th_ne
    CUDA: legacy::cuda::_th_ne

- func: ne(Tensor self, Tensor other, *, Tensor(a!) out) -> Tensor(a!)
  dispatch:
    CPU: legacy::cpu::_th_ne_out
    CUDA: legacy::cuda::_th_ne_out

- func: ne(Tensor self, Tensor other) -> Tensor
  variants: method, function
  dispatch:
    CPU: legacy::cpu::_th_ne
    CUDA: legacy::cuda::_th_ne

- func: eq(Tensor self, Scalar other, *, Tensor(a!) out) -> Tensor(a!)
  dispatch:
    CPU: legacy::cpu::_th_eq_out
    CUDA: legacy::cuda::_th_eq_out

- func: eq(Tensor self, Scalar other) -> Tensor
  variants: method, function
  dispatch:
    CPU: legacy::cpu::_th_eq
    CUDA: legacy::cuda::_th_eq

- func: eq(Tensor self, Tensor other, *, Tensor(a!) out) -> Tensor(a!)
  dispatch:
    CPU: legacy::cpu::_th_eq_out
    CUDA: legacy::cuda::_th_eq_out

- func: eq(Tensor self, Tensor other) -> Tensor
  variants: method, function
  dispatch:
    CPU: legacy::cpu::_th_eq
    CUDA: legacy::cuda::_th_eq

- func: ge(Tensor self, Scalar other, *, Tensor(a!) out) -> Tensor(a!)
  dispatch:
    CPU: legacy::cpu::_th_ge_out
    CUDA: legacy::cuda::_th_ge_out

- func: ge(Tensor self, Scalar other) -> Tensor
  variants: method, function
  dispatch:
    CPU: legacy::cpu::_th_ge
    CUDA: legacy::cuda::_th_ge

- func: ge(Tensor self, Tensor other, *, Tensor(a!) out) -> Tensor(a!)
  dispatch:
    CPU: legacy::cpu::_th_ge_out
    CUDA: legacy::cuda::_th_ge_out

- func: ge(Tensor self, Tensor other) -> Tensor
  variants: method, function
  dispatch:
    CPU: legacy::cpu::_th_ge
    CUDA: legacy::cuda::_th_ge

- func: le(Tensor self, Scalar other, *, Tensor(a!) out) -> Tensor(a!)
  dispatch:
    CPU: legacy::cpu::_th_le_out
    CUDA: legacy::cuda::_th_le_out

- func: le(Tensor self, Scalar other) -> Tensor
  variants: method, function
  dispatch:
    CPU: legacy::cpu::_th_le
    CUDA: legacy::cuda::_th_le

- func: le(Tensor self, Tensor other, *, Tensor(a!) out) -> Tensor(a!)
  dispatch:
    CPU: legacy::cpu::_th_le_out
    CUDA: legacy::cuda::_th_le_out

- func: le(Tensor self, Tensor other) -> Tensor
  variants: method, function
  dispatch:
    CPU: legacy::cpu::_th_le
    CUDA: legacy::cuda::_th_le

- func: gt(Tensor self, Scalar other, *, Tensor(a!) out) -> Tensor(a!)
  dispatch:
    CPU: legacy::cpu::_th_gt_out
    CUDA: legacy::cuda::_th_gt_out

- func: gt(Tensor self, Scalar other) -> Tensor
  variants: method, function
  dispatch:
    CPU: legacy::cpu::_th_gt
    CUDA: legacy::cuda::_th_gt

- func: gt(Tensor self, Tensor other, *, Tensor(a!) out) -> Tensor(a!)
  dispatch:
    CPU: legacy::cpu::_th_gt_out
    CUDA: legacy::cuda::_th_gt_out

- func: gt(Tensor self, Tensor other) -> Tensor
  variants: method, function
  dispatch:
    CPU: legacy::cpu::_th_gt
    CUDA: legacy::cuda::_th_gt

- func: lt(Tensor self, Scalar other, *, Tensor(a!) out) -> Tensor(a!)
  dispatch:
    CPU: legacy::cpu::_th_lt_out
    CUDA: legacy::cuda::_th_lt_out

- func: lt(Tensor self, Scalar other) -> Tensor
  variants: method, function
  dispatch:
    CPU: legacy::cpu::_th_lt
    CUDA: legacy::cuda::_th_lt

- func: lt(Tensor self, Tensor other, *, Tensor(a!) out) -> Tensor(a!)
  dispatch:
    CPU: legacy::cpu::_th_lt_out
    CUDA: legacy::cuda::_th_lt_out

- func: lt(Tensor self, Tensor other) -> Tensor
  variants: method, function
  dispatch:
    CPU: legacy::cpu::_th_lt
    CUDA: legacy::cuda::_th_lt

- func: take(Tensor self, Tensor index, *, Tensor(a!) out) -> Tensor(a!)
  dispatch:
    CPU: legacy::cpu::_th_take_out
    CUDA: legacy::cuda::_th_take_out

- func: take(Tensor self, Tensor index) -> Tensor
  variants: method, function
  dispatch:
    CPU: legacy::cpu::_th_take
    CUDA: legacy::cuda::_th_take

- func: index_select(Tensor self, int dim, Tensor index, *, Tensor(a!) out) -> Tensor(a!)
  dispatch:
    CPU: legacy::cpu::_th_index_select_out
    CUDA: legacy::cuda::_th_index_select_out

- func: index_select(Tensor self, int dim, Tensor index) -> Tensor
  variants: method, function
  dispatch:
    CPU: legacy::cpu::_th_index_select
    CUDA: legacy::cuda::_th_index_select

- func: masked_select(Tensor self, Tensor mask, *, Tensor(a!) out) -> Tensor(a!)
  dispatch:
    CPU: legacy::cpu::_th_masked_select_out
    CUDA: legacy::cuda::_th_masked_select_out

- func: masked_select(Tensor self, Tensor mask) -> Tensor
  variants: method, function
  dispatch:
    CPU: masked_select_cpu
    CUDA: masked_select_cuda

- func: nonzero(Tensor self, *, Tensor(a!) out) -> Tensor(a!)
  dispatch:
    CPU: legacy::cpu::_th_nonzero_out
    CUDA: legacy::cuda::_th_nonzero_out

- func: nonzero(Tensor self) -> Tensor
  variants: method, function
  dispatch:
    CPU: legacy::cpu::_th_nonzero
    CUDA: legacy::cuda::_th_nonzero

- func: nonzero_numpy(Tensor self) -> Tensor[]
  variants: method, function

- func: gather(Tensor self, int dim, Tensor index, *, bool sparse_grad=False, Tensor(a!) out) -> Tensor(a!)
  dispatch:
    CPU: gather_out_cpu
    CUDA: gather_out_cuda

- func: gather(Tensor self, int dim, Tensor index, *, bool sparse_grad=False) -> Tensor
  variants: method, function
  dispatch:
    CPU: gather_cpu
    CUDA: gather_cuda

- func: _gather_sparse_backward(Tensor self, int dim, Tensor index, Tensor grad) -> Tensor

- func: addcmul(Tensor self, Tensor tensor1, Tensor tensor2, *, Scalar value=1, Tensor(a!) out) -> Tensor(a!)
  dispatch:
    CPU: legacy::cpu::_th_addcmul_out
    CUDA: legacy::cuda::_th_addcmul_out

- func: addcmul(Tensor self, Tensor tensor1, Tensor tensor2, *, Scalar value=1) -> Tensor
  variants: method, function
  dispatch:
    CPU: legacy::cpu::_th_addcmul
    CUDA: legacy::cuda::_th_addcmul

- func: addcdiv(Tensor self, Tensor tensor1, Tensor tensor2, *, Scalar value=1, Tensor(a!) out) -> Tensor(a!)
  dispatch:
    CPU: legacy::cpu::_th_addcdiv_out
    CUDA: legacy::cuda::_th_addcdiv_out

- func: addcdiv(Tensor self, Tensor tensor1, Tensor tensor2, *, Scalar value=1) -> Tensor
  variants: method, function
  dispatch:
    CPU: legacy::cpu::_th_addcdiv
    CUDA: legacy::cuda::_th_addcdiv

- func: gels(Tensor self, Tensor A, *, Tensor(a!) X, Tensor(b!) qr) -> (Tensor(a!) solution, Tensor(b!) QR)
  dispatch:
    CPU: legacy::cpu::_th_gels_out
    CUDA: legacy::cuda::_th_gels_out

- func: gels(Tensor self, Tensor A) -> (Tensor solution, Tensor QR)
  variants: method, function
  dispatch:
    CPU: legacy::cpu::_th_gels
    CUDA: legacy::cuda::_th_gels

- func: triangular_solve(Tensor self, Tensor A, bool upper=True, bool transpose=False, bool unitriangular=False, *, Tensor(a!) X, Tensor(b!) M) -> (Tensor(a!) solution, Tensor(b!) cloned_coefficient)

- func: triangular_solve(Tensor self, Tensor A, bool upper=True, bool transpose=False, bool unitriangular=False) -> (Tensor solution, Tensor cloned_coefficient)
  variants: method, function

- func: _triangular_solve_helper(Tensor self, Tensor A, bool upper, bool transpose, bool unitriangular) -> (Tensor, Tensor)
  variants: function
  dispatch:
    CPU: _triangular_solve_helper_cpu
    CUDA: _triangular_solve_helper_cuda

- func: symeig(Tensor self, bool eigenvectors=False, bool upper=True, *, Tensor(a!) e, Tensor(b!) V) -> (Tensor(a!) eigenvalues, Tensor(b!) eigenvectors)

- func: symeig(Tensor self, bool eigenvectors=False, bool upper=True) -> (Tensor eigenvalues, Tensor eigenvectors)
  variants: method, function

- func: _symeig_helper(Tensor self, bool eigenvectors, bool upper) -> (Tensor, Tensor)
  variants: function
  dispatch:
    CPU: _symeig_helper_cpu
    CUDA: _symeig_helper_cuda

- func: eig(Tensor self, bool eigenvectors=False, *, Tensor(a!) e, Tensor(b!) v) -> (Tensor(a!) eigenvalues, Tensor(b!) eigenvectors)
  dispatch:
    CPU: legacy::cpu::_th_eig_out
    CUDA: legacy::cuda::_th_eig_out

- func: eig(Tensor self, bool eigenvectors=False) -> (Tensor eigenvalues, Tensor eigenvectors)
  variants: method, function
  dispatch:
    CPU: legacy::cpu::_th_eig
    CUDA: legacy::cuda::_th_eig

- func: svd(Tensor self, bool some=True, bool compute_uv=True, *, Tensor(a!) U, Tensor(b!) S, Tensor(c!) V) -> (Tensor(a!) U, Tensor(b!) S, Tensor(c!) V)

- func: svd(Tensor self, bool some=True, bool compute_uv=True) -> (Tensor U, Tensor S, Tensor V)
  variants: method, function

- func: _svd_helper(Tensor self, bool some, bool compute_uv) -> (Tensor, Tensor, Tensor)
  variants: function
  dispatch:
    CPU: _svd_helper_cpu
    CUDA: _svd_helper_cuda

- func: cholesky(Tensor self, bool upper=False, *, Tensor(a!) out) -> Tensor(a!)

- func: cholesky(Tensor self, bool upper=False) -> Tensor
  variants: method, function

- func: _cholesky_helper(Tensor self, bool upper) -> Tensor
  variants: function
  dispatch:
    CPU: _cholesky_helper_cpu
    CUDA: _cholesky_helper_cuda

- func: cholesky_solve(Tensor self, Tensor input2, bool upper=False, *, Tensor(a!) out) -> Tensor(a!)

- func: cholesky_solve(Tensor self, Tensor input2, bool upper=False) -> Tensor
  variants: method, function

- func: _cholesky_solve_helper(Tensor self, Tensor A, bool upper) -> Tensor
  variants: function
  dispatch:
    CPU: _cholesky_solve_helper_cpu
    CUDA: _cholesky_solve_helper_cuda

- func: solve(Tensor self, Tensor A) -> (Tensor solution, Tensor LU)
  variants: function, method

- func: solve(Tensor self, Tensor A, *, Tensor(a!) solution, Tensor(b!) lu) -> (Tensor(a!) solution, Tensor(b!) LU)

- func: _solve_helper(Tensor self, Tensor A) -> (Tensor, Tensor)
  variants: function
  dispatch:
    CPU: _solve_helper_cpu
    CUDA: _solve_helper_cuda

- func: cholesky_inverse(Tensor self, bool upper=False, *, Tensor(a!) out) -> Tensor(a!)
  dispatch:
    CPU: legacy::cpu::_th_potri_out
    CUDA: legacy::cuda::_th_potri_out

- func: cholesky_inverse(Tensor self, bool upper=False) -> Tensor
  variants: method, function
  dispatch:
    CPU: legacy::cpu::_th_potri
    CUDA: legacy::cuda::_th_potri

- func: pstrf(Tensor self, bool upper=True, Scalar tol=-1, *, Tensor(a!) u, Tensor(b!) pivot) -> (Tensor(a!) u, Tensor(b!) pivot)
  dispatch:
    CPU: legacy::cpu::_th_pstrf_out

- func: pstrf(Tensor self, bool upper=True, Scalar tol=-1) -> (Tensor u, Tensor pivot)
  variants: method, function
  dispatch:
    CPU: legacy::cpu::_th_pstrf

- func: qr(Tensor self, bool some=True, *, Tensor(a!) Q, Tensor(b!) R) -> (Tensor(a!) Q, Tensor(b!) R)

- func: qr(Tensor self, bool some=True) -> (Tensor Q, Tensor R)
  variants: method, function

- func: _qr_helper(Tensor self, bool some) -> (Tensor, Tensor)
  variants: function
  dispatch:
    CPU: _qr_helper_cpu
    CUDA: _qr_helper_cuda

- func: geqrf(Tensor self, *, Tensor(a!) a, Tensor(b!) tau) -> (Tensor(a!) a, Tensor(b!) tau)
  dispatch:
    CPU: legacy::cpu::_th_geqrf_out
    CUDA: legacy::cuda::_th_geqrf_out

- func: geqrf(Tensor self) -> (Tensor a, Tensor tau)
  variants: method, function
  dispatch:
    CPU: legacy::cpu::_th_geqrf
    CUDA: legacy::cuda::_th_geqrf

- func: orgqr(Tensor self, Tensor input2, *, Tensor(a!) out) -> Tensor(a!)
  dispatch:
    CPU: legacy::cpu::_th_orgqr_out

- func: orgqr(Tensor self, Tensor input2) -> Tensor
  variants: method, function
  dispatch:
    CPU: legacy::cpu::_th_orgqr

- func: ormqr(Tensor self, Tensor input2, Tensor input3, bool left=True, bool transpose=False, *, Tensor(a!) out) -> Tensor(a!)
  dispatch:
    CPU: legacy::cpu::_th_ormqr_out

- func: ormqr(Tensor self, Tensor input2, Tensor input3, bool left=True, bool transpose=False) -> Tensor
  variants: method, function
  dispatch:
    CPU: legacy::cpu::_th_ormqr

- func: _lu_with_info(Tensor self, bool pivot=True, bool check_errors=True) -> (Tensor, Tensor, Tensor)
  variants: function
  dispatch:
    CPU: _lu_with_info_cpu
    CUDA: _lu_with_info_cuda

- func: lu_solve(Tensor self, Tensor LU_data, Tensor LU_pivots, *, Tensor(a!) out) -> Tensor(a!)
  dispatch:
    CPU: legacy::cpu::_th_btrisolve_out
    CUDA: legacy::cuda::_th_btrisolve_out

- func: lu_solve(Tensor self, Tensor LU_data, Tensor LU_pivots) -> Tensor
  variants: method, function
  dispatch:
    CPU: legacy::cpu::_th_btrisolve
    CUDA: legacy::cuda::_th_btrisolve

- func: multinomial(Tensor self, int num_samples, bool replacement=False, *, Generator? generator=None, Tensor(a!) out) -> Tensor(a!)
  dispatch:
    CPU: legacy::cpu::_th_multinomial_out
    CUDA: legacy::cuda::_th_multinomial_out

- func: multinomial(Tensor self, int num_samples, bool replacement=False, *, Generator? generator=None) -> Tensor
  variants: method, function
  dispatch:
    CPU: legacy::cpu::_th_multinomial
    CUDA: legacy::cuda::_th_multinomial

- func: _multinomial_alias_setup(Tensor probs) -> (Tensor, Tensor)
  variants: function
  dispatch:
    CPU: legacy::cpu::_th_multinomial_alias_setup
    CUDA: legacy::cuda::_th_multinomial_alias_setup

- func: _multinomial_alias_draw(Tensor J, Tensor q, int num_samples, *, Generator? generator=None) -> Tensor
  variants: function
  dispatch:
    CPU: legacy::cpu::_th_multinomial_alias_draw
    CUDA: legacy::cuda::_th_multinomial_alias_draw

- func: lgamma(Tensor self, *, Tensor(a!) out) -> Tensor(a!)
  named_guard: False
  dispatch:
    CPU: legacy::cpu::_th_lgamma_out
    CUDA: legacy::cuda::_th_lgamma_out

- func: lgamma(Tensor self) -> Tensor
  named_guard: False
  variants: method, function
  dispatch:
    CPU: legacy::cpu::_th_lgamma
    CUDA: legacy::cuda::_th_lgamma

- func: digamma(Tensor self, *, Tensor(a!) out) -> Tensor(a!)
  named_guard: False
  dispatch:
    CPU: legacy::cpu::_th_digamma_out
    CUDA: legacy::cuda::_th_digamma_out

- func: digamma(Tensor self) -> Tensor
  named_guard: False
  variants: method, function
  dispatch:
    CPU: legacy::cpu::_th_digamma
    CUDA: legacy::cuda::_th_digamma

- func: polygamma(int n, Tensor self, *, Tensor(a!) out) -> Tensor(a!)
  named_guard: False
  dispatch:
    CPU: legacy::cpu::_th_polygamma_out
    CUDA: legacy::cuda::_th_polygamma_out

- func: polygamma(int n, Tensor self) -> Tensor
  named_guard: False
  variants: method, function
  dispatch:
    CPU: legacy::cpu::_th_polygamma
    CUDA: legacy::cuda::_th_polygamma

- func: erfinv(Tensor self, *, Tensor(a!) out) -> Tensor(a!)
  named_guard: False
  dispatch:
    CPU: legacy::cpu::_th_erfinv_out
    CUDA: legacy::cuda::_th_erfinv_out

- func: erfinv(Tensor self) -> Tensor
  named_guard: False
  variants: method, function
  dispatch:
    CPU: legacy::cpu::_th_erfinv
    CUDA: legacy::cuda::_th_erfinv

- func: dist(Tensor self, Tensor other, Scalar p=2) -> Tensor
  variants: method, function
  dispatch:
    CPU: legacy::cpu::_th_dist
    CUDA: legacy::cuda::_th_dist

- func: atan2(Tensor self, Tensor other, *, Tensor(a!) out) -> Tensor(a!)
  dispatch:
    CPU: legacy::cpu::_th_atan2_out
    CUDA: legacy::cuda::_th_atan2_out

- func: atan2(Tensor self, Tensor other) -> Tensor
  variants: method, function
  dispatch:
    CPU: legacy::cpu::_th_atan2
    CUDA: legacy::cuda::_th_atan2

- func: lerp(Tensor self, Tensor end, Scalar weight, *, Tensor(a!) out) -> Tensor(a!)
  dispatch:
    CPU: lerp_cpu_scalar_out
    CUDA: lerp_cuda_scalar_out

- func: lerp(Tensor self, Tensor end, Tensor weight, *, Tensor(a!) out) -> Tensor(a!)
  dispatch:
    CPU: lerp_cpu_tensor_out
    CUDA: lerp_cuda_tensor_out

- func: lerp(Tensor self, Tensor end, Scalar weight) -> Tensor
  variants: method, function
  dispatch:
    CPU: lerp_cpu_scalar
    CUDA: lerp_cuda_scalar

- func: lerp(Tensor self, Tensor end, Tensor weight) -> Tensor
  variants: method, function
  dispatch:
    CPU: lerp_cpu_tensor
    CUDA: lerp_cuda_tensor

- func: histc(Tensor self, int bins=100, Scalar min=0, Scalar max=0, *, Tensor(a!) out) -> Tensor(a!)
  dispatch:
    CPU: legacy::cpu::_th_histc_out
    CUDA: _histc_out_cuda

- func: histc(Tensor self, int bins=100, Scalar min=0, Scalar max=0) -> Tensor
  variants: method, function
  dispatch:
    CPU: legacy::cpu::_th_histc
    CUDA: _histc_cuda

- func: sign(Tensor self, *, Tensor(a!) out) -> Tensor(a!)
  dispatch:
    CPU: legacy::cpu::_th_sign_out
    CUDA: legacy::cuda::_th_sign_out

- func: sign(Tensor self) -> Tensor
  variants: method, function
  dispatch:
    CPU: legacy::cpu::_th_sign
    CUDA: legacy::cuda::_th_sign

- func: fmod(Tensor self, Scalar other, *, Tensor(a!) out) -> Tensor(a!)
  dispatch:
    CPU: legacy::cpu::_th_fmod_out
    CUDA: legacy::cuda::_th_fmod_out

- func: fmod(Tensor self, Scalar other) -> Tensor
  variants: method, function
  dispatch:
    CPU: legacy::cpu::_th_fmod
    CUDA: legacy::cuda::_th_fmod

- func: fmod(Tensor self, Tensor other, *, Tensor(a!) out) -> Tensor(a!)
  dispatch:
    CPU: legacy::cpu::_th_fmod_out
    CUDA: legacy::cuda::_th_fmod_out

- func: fmod(Tensor self, Tensor other) -> Tensor
  variants: method, function
  dispatch:
    CPU: legacy::cpu::_th_fmod
    CUDA: legacy::cuda::_th_fmod

- func: remainder(Tensor self, Scalar other, *, Tensor(a!) out) -> Tensor(a!)
  dispatch:
    CPU: legacy::cpu::_th_remainder_out
    CUDA: legacy::cuda::_th_remainder_out

- func: remainder(Tensor self, Scalar other) -> Tensor
  variants: method, function
  dispatch:
    CPU: legacy::cpu::_th_remainder
    CUDA: legacy::cuda::_th_remainder

- func: remainder(Tensor self, Tensor other, *, Tensor(a!) out) -> Tensor(a!)
  dispatch:
    CPU: legacy::cpu::_th_remainder_out
    CUDA: legacy::cuda::_th_remainder_out

- func: remainder(Tensor self, Tensor other) -> Tensor
  variants: method, function
  dispatch:
    CPU: legacy::cpu::_th_remainder
    CUDA: legacy::cuda::_th_remainder

- func: min(Tensor self, Tensor other, *, Tensor(a!) out) -> Tensor(a!)
  dispatch:
    CPU: legacy::cpu::_th_min_out
    CUDA: legacy::cuda::_th_min_out

- func: min(Tensor self, Tensor other) -> Tensor
  variants: method, function
  dispatch:
    CPU: legacy::cpu::_th_min
    CUDA: legacy::cuda::_th_min

- func: min(Tensor self) -> Tensor
  variants: method, function
  dispatch:
    CPU: legacy::cpu::_th_min
    CUDA: legacy::cuda::_th_min
    QuantizedCPU: min_quant

- func: max(Tensor self, Tensor other, *, Tensor(a!) out) -> Tensor(a!)
  dispatch:
    CPU: legacy::cpu::_th_max_out
    CUDA: legacy::cuda::_th_max_out

- func: max(Tensor self, Tensor other) -> Tensor
  variants: method, function
  dispatch:
    CPU: legacy::cpu::_th_max
    CUDA: legacy::cuda::_th_max

- func: max(Tensor self) -> Tensor
  variants: method, function
  dispatch:
    CPU: legacy::cpu::_th_max
    CUDA: legacy::cuda::_th_max
    QuantizedCPU: max_quant

- func: median(Tensor self) -> Tensor
  variants: method, function
  dispatch:
    CPU: median_cpu
    CUDA: median_cuda

- func: sort(Tensor self, int dim=-1, bool descending=False, *, Tensor(a!) values, Tensor(b!) indices) -> (Tensor(a!) values, Tensor(b!) indices)
  dispatch:
    CPU: legacy::cpu::_th_sort_out
    CUDA: legacy::cuda::_th_sort_out

- func: sort(Tensor self, int dim=-1, bool descending=False) -> (Tensor values, Tensor indices)
  variants: method, function
  dispatch:
    CPU: legacy::cpu::_th_sort
    CUDA: legacy::cuda::_th_sort
    QuantizedCPU: sort_quant

- func: argsort(Tensor self, int dim=-1, bool descending=False) -> Tensor
  variants: method, function

- func: topk(Tensor self, int k, int dim=-1, bool largest=True, bool sorted=True, *, Tensor(a!) values, Tensor(b!) indices) ->(Tensor(a!) values, Tensor(b!) indices)
  dispatch:
    CPU: legacy::cpu::_th_topk_out
    CUDA: legacy::cuda::_th_topk_out

- func: topk(Tensor self, int k, int dim=-1, bool largest=True, bool sorted=True) -> (Tensor values, Tensor indices)
  variants: method, function
  dispatch:
    CPU: legacy::cpu::_th_topk
    CUDA: legacy::cuda::_th_topk

- func: all(Tensor self) -> Tensor
  variants: method, function

- func: any(Tensor self) -> Tensor
  variants: method, function

- func: renorm(Tensor self, Scalar p, int dim, Scalar maxnorm, *, Tensor(a!) out) -> Tensor(a!)
  dispatch:
    CPU: legacy::cpu::_th_renorm_out
    CUDA: legacy::cuda::_th_renorm_out

- func: renorm(Tensor self, Scalar p, int dim, Scalar maxnorm) -> Tensor
  variants: method, function
  dispatch:
    CPU: legacy::cpu::_th_renorm
    CUDA: legacy::cuda::_th_renorm

- func: unfold(Tensor(a) self, int dimension, int size, int step) -> Tensor(a)
  variants: method
  dispatch:
    CPU: legacy::cpu::_th_unfold
    CUDA: legacy::cuda::_th_unfold

- func: equal(Tensor self, Tensor other) -> bool
  variants: method, function
  dispatch:
    CPU: legacy::cpu::_th_equal
    CUDA: legacy::cuda::_th_equal

- func: pow(Tensor self, Tensor exponent, *, Tensor(a!) out) -> Tensor(a!)
  dispatch:
    CPU: legacy::cpu::_th_pow_out
    CUDA: legacy::cuda::_th_pow_out

- func: pow(Tensor self, Tensor exponent) -> Tensor
  variants: method, function
  dispatch:
    CPU: legacy::cpu::_th_pow
    CUDA: legacy::cuda::_th_pow

- func: pow(Scalar self, Tensor exponent, *, Tensor(a!) out) -> Tensor(a!)
  dispatch:
    CPU: legacy::cpu::_th_pow_out
    CUDA: legacy::cuda::_th_pow_out

- func: pow(Scalar self, Tensor exponent) -> Tensor
  dispatch:
    CPU: legacy::cpu::_th_pow
    CUDA: legacy::cuda::_th_pow

- func: normal(Tensor mean, float std=1, *, Generator? generator=None, Tensor(a!) out) -> Tensor(a!)
  dispatch:
    CPU: legacy::cpu::_th_normal_out
    CUDA: normal_out_cuda

- func: normal(Tensor mean, float std=1, *, Generator? generator=None) -> Tensor
  dispatch:
    CPU: legacy::cpu::_th_normal
    CUDA: normal_cuda

- func: normal(float mean, Tensor std, *, Generator? generator=None, Tensor(a!) out) -> Tensor(a!)
  dispatch:
    CPU: legacy::cpu::_th_normal_out
    CUDA: normal_out_cuda

- func: normal(float mean, Tensor std, *, Generator? generator=None) -> Tensor
  dispatch:
    CPU: legacy::cpu::_th_normal
    CUDA: normal_cuda

- func: normal(Tensor mean, Tensor std, *, Generator? generator=None, Tensor(a!) out) -> Tensor(a!)
  dispatch:
    CPU: legacy::cpu::_th_normal_out
    CUDA: normal_out_cuda

- func: normal(Tensor mean, Tensor std, *, Generator? generator=None) -> Tensor
  dispatch:
    CPU: legacy::cpu::_th_normal
    CUDA: normal_cuda

- func: normal(float mean, float std, int[] size, *, Generator? generator=None, ScalarType? dtype=None, Layout? layout=None, Device? device=None, bool? pin_memory=None) -> Tensor

- func: normal(float mean, float std, int[] size, *, Generator? generator=None, Tensor(a!) out) -> Tensor(a!)

- func: alias(Tensor(a) self) -> Tensor(a)
  variants: method, function
  dispatch:
    CPU: legacy::cpu::_th_alias
    CUDA: legacy::cuda::_th_alias

- func: _addr(Tensor self, Tensor vec1, Tensor vec2, *, Scalar beta=1, Scalar alpha=1) -> Tensor
  dispatch:
    CPU: legacy::cpu::_th_addr
    CUDA: legacy::cuda::_th_addr

- func: _addr_(Tensor(a!) self, Tensor vec1, Tensor vec2, *, Scalar beta=1, Scalar alpha=1) -> Tensor(a!)
  dispatch:
    CPU: legacy::cpu::_th_addr_
    CUDA: legacy::cuda::_th_addr_

- func: _addr(Tensor self, Tensor vec1, Tensor vec2, *, Scalar beta=1, Scalar alpha=1, Tensor(a!) out) -> Tensor(a!)
  dispatch:
    CPU: legacy::cpu::_th_addr_out
    CUDA: legacy::cuda::_th_addr_out

- func: _index_copy_(Tensor(a!) self, int dim, Tensor index, Tensor source) -> Tensor(a!)
  dispatch:
    CPU: legacy::cpu::_th_index_copy_
    CUDA: legacy::cuda::_th_index_copy_

- func: _cumsum(Tensor self, int dim) -> Tensor
  dispatch:
    CPU: legacy::cpu::_th_cumsum
    CUDA: legacy::cuda::_th_cumsum

- func: _cumsum(Tensor self, int dim, *, Tensor(a!) out) -> Tensor(a!)
  dispatch:
    CPU: legacy::cpu::_th_cumsum_out
    CUDA: legacy::cuda::_th_cumsum_out

- func: _cumprod(Tensor self, int dim) -> Tensor
  dispatch:
    CPU: legacy::cpu::_th_cumprod
    CUDA: legacy::cuda::_th_cumprod

- func: _cumprod(Tensor self, int dim, *, Tensor(a!) out) -> Tensor(a!)
  dispatch:
    CPU: legacy::cpu::_th_cumprod_out
    CUDA: legacy::cuda::_th_cumprod_out

- func: _var(Tensor self, bool unbiased=True) -> Tensor
  dispatch:
    CPU: legacy::cpu::_th_var
    CUDA: legacy::cuda::_th_var

- func: _std(Tensor self, bool unbiased=True) -> Tensor
  dispatch:
    CPU: legacy::cpu::_th_std
    CUDA: legacy::cuda::_th_std

- func: _addmm(Tensor self, Tensor mat1, Tensor mat2, *, Scalar beta=1, Scalar alpha=1, Tensor(a!) out) -> Tensor(a!)
  dispatch:
    CPU: legacy::cpu::_th_addmm_out
    CUDA: legacy::cuda::_th_addmm_out

- func: _addmm(Tensor self, Tensor mat1, Tensor mat2, *, Scalar beta=1, Scalar alpha=1) -> Tensor
  dispatch:
    CPU: legacy::cpu::_th_addmm
    CUDA: legacy::cuda::_th_addmm

- func: _addmm_(Tensor(a!) self, Tensor mat1, Tensor mat2, *, Scalar beta=1, Scalar alpha=1) -> Tensor(a!)
  dispatch:
    CPU: legacy::cpu::_th_addmm_
    CUDA: legacy::cuda::_th_addmm_

- func: _cat(Tensor[] tensors, int dim=0) -> Tensor
  dispatch:
    CPU: legacy::cpu::_th_cat
    CUDA: legacy::cuda::_th_cat

- func: _cat(Tensor[] tensors, int dim=0, *, Tensor(a!) out) -> Tensor(a!)
  dispatch:
    CPU: legacy::cpu::_th_cat_out
    CUDA: legacy::cuda::_th_cat_out

- func: _mode(Tensor self, int dim=-1, bool keepdim=False) -> (Tensor, Tensor)
  dispatch:
    CPU: legacy::cpu::_th_mode
    CUDA: legacy::cuda::_th_mode

- func: _mode(Tensor self, int dim=-1, bool keepdim=False, *, Tensor(a!) values, Tensor(b!) indices) -> (Tensor(a!), Tensor(b!))
  dispatch:
    CPU: legacy::cpu::_th_mode_out
    CUDA: legacy::cuda::_th_mode_out

- func: _max(Tensor self, int dim, bool keepdim=False) -> (Tensor, Tensor)
  dispatch:
    CPU: legacy::cpu::_th_max
    CUDA: legacy::cuda::_th_max

- func: _max(Tensor self, int dim, bool keepdim=False, *, Tensor(a!) max, Tensor(b!) max_indices) -> (Tensor(a!), Tensor(b!))
  dispatch:
    CPU: legacy::cpu::_th_max_out
    CUDA: legacy::cuda::_th_max_out

- func: _min(Tensor self, int dim, bool keepdim=False) -> (Tensor, Tensor)
  dispatch:
    CPU: legacy::cpu::_th_min
    CUDA: legacy::cuda::_th_min

- func: _min(Tensor self, int dim, bool keepdim=False, *, Tensor(a!) min, Tensor(b!) min_indices) -> (Tensor(a!), Tensor(b!))
  dispatch:
    CPU: legacy::cpu::_th_min_out
    CUDA: legacy::cuda::_th_min_out

## NN wrappers

- func: binary_cross_entropy(Tensor self, Tensor target, Tensor? weight=None, int reduction=Mean, *, Tensor(a!) out) -> Tensor(a!)
  python_module: nn
  dispatch:
    CPU: legacy::cpu::_thnn_binary_cross_entropy_forward_out
    CUDA: legacy::cuda::_thnn_binary_cross_entropy_forward_out

- func: binary_cross_entropy(Tensor self, Tensor target, Tensor? weight=None, int reduction=Mean) -> Tensor
  python_module: nn
  dispatch:
    CPU: legacy::cpu::_thnn_binary_cross_entropy_forward
    CUDA: legacy::cuda::_thnn_binary_cross_entropy_forward

- func: binary_cross_entropy_backward(Tensor grad_output, Tensor self, Tensor target, Tensor? weight=None, int reduction=Mean, *, Tensor(a!) grad_input) -> Tensor(a!)
  python_module: nn
  dispatch:
    CPU: legacy::cpu::_thnn_binary_cross_entropy_backward_out
    CUDA: legacy::cuda::_thnn_binary_cross_entropy_backward_out

- func: binary_cross_entropy_backward(Tensor grad_output, Tensor self, Tensor target, Tensor? weight=None, int reduction=Mean) -> Tensor
  python_module: nn
  dispatch:
    CPU: legacy::cpu::_thnn_binary_cross_entropy_backward
    CUDA: legacy::cuda::_thnn_binary_cross_entropy_backward

- func: mse_loss(Tensor self, Tensor target, int reduction=Mean, *, Tensor(a!) out) -> Tensor(a!)
  python_module: nn
  dispatch:
    CPU: legacy::cpu::_thnn_mse_loss_forward_out
    CUDA: legacy::cuda::_thnn_mse_loss_forward_out

- func: mse_loss(Tensor self, Tensor target, int reduction=Mean) -> Tensor
  python_module: nn
  dispatch:
    CPU: legacy::cpu::_thnn_mse_loss_forward
    CUDA: legacy::cuda::_thnn_mse_loss_forward

- func: mse_loss_backward(Tensor grad_output, Tensor self, Tensor target, int reduction, *, Tensor(a!) grad_input) -> Tensor(a!)
  python_module: nn
  dispatch:
    CPU: legacy::cpu::_thnn_mse_loss_backward_out
    CUDA: legacy::cuda::_thnn_mse_loss_backward_out

- func: mse_loss_backward(Tensor grad_output, Tensor self, Tensor target, int reduction) -> Tensor
  python_module: nn
  dispatch:
    CPU: legacy::cpu::_thnn_mse_loss_backward
    CUDA: legacy::cuda::_thnn_mse_loss_backward

- func: l1_loss(Tensor self, Tensor target, int reduction=Mean, *, Tensor(a!) out) -> Tensor(a!)
  python_module: nn
  dispatch:
    CPU: legacy::cpu::_thnn_l1_loss_forward_out
    CUDA: legacy::cuda::_thnn_l1_loss_forward_out

- func: l1_loss(Tensor self, Tensor target, int reduction=Mean) -> Tensor
  python_module: nn
  dispatch:
    CPU: legacy::cpu::_thnn_l1_loss_forward
    CUDA: legacy::cuda::_thnn_l1_loss_forward

- func: l1_loss_backward(Tensor grad_output, Tensor self, Tensor target, int reduction, *, Tensor(a!) grad_input) -> Tensor(a!)
  python_module: nn
  dispatch:
    CPU: legacy::cpu::_thnn_l1_loss_backward_out
    CUDA: legacy::cuda::_thnn_l1_loss_backward_out

- func: l1_loss_backward(Tensor grad_output, Tensor self, Tensor target, int reduction) -> Tensor
  python_module: nn
  dispatch:
    CPU: legacy::cpu::_thnn_l1_loss_backward
    CUDA: legacy::cuda::_thnn_l1_loss_backward

- func: multi_margin_loss(Tensor self, Tensor target, Scalar p=1, Scalar margin=1, Tensor? weight=None, int reduction=Mean, *, Tensor(a!) out) -> Tensor(a!)
  python_module: nn
  dispatch:
    CPU: legacy::cpu::_thnn_multi_margin_loss_forward_out
    CUDA: legacy::cuda::_thnn_multi_margin_loss_forward_out

- func: multi_margin_loss(Tensor self, Tensor target, Scalar p=1, Scalar margin=1, Tensor? weight=None, int reduction=Mean) -> Tensor
  python_module: nn
  dispatch:
    CPU: legacy::cpu::_thnn_multi_margin_loss_forward
    CUDA: legacy::cuda::_thnn_multi_margin_loss_forward

- func: multi_margin_loss_backward(Tensor grad_output, Tensor self, Tensor target, Scalar p, Scalar margin, Tensor? weight=None, int reduction=Mean, *, Tensor(a!) grad_input) -> Tensor(a!)
  python_module: nn
  dispatch:
    CPU: legacy::cpu::_thnn_multi_margin_loss_backward_out
    CUDA: legacy::cuda::_thnn_multi_margin_loss_backward_out

- func: multi_margin_loss_backward(Tensor grad_output, Tensor self, Tensor target, Scalar p, Scalar margin, Tensor? weight=None, int reduction=Mean) -> Tensor
  python_module: nn
  dispatch:
    CPU: legacy::cpu::_thnn_multi_margin_loss_backward
    CUDA: legacy::cuda::_thnn_multi_margin_loss_backward

- func: multilabel_margin_loss(Tensor self, Tensor target, int reduction=Mean, *, Tensor(a!) out) -> Tensor(a!)
  python_module: nn

- func: multilabel_margin_loss(Tensor self, Tensor target, int reduction=Mean) -> Tensor
  python_module: nn

- func: multilabel_margin_loss_forward(Tensor self, Tensor target, int reduction, *, Tensor(a!) output, Tensor(b!) is_target) -> (Tensor(a!), Tensor(b!))
  python_module: nn
  dispatch:
    CPU: legacy::cpu::_thnn_multilabel_margin_loss_forward_out
    CUDA: legacy::cuda::_thnn_multilabel_margin_loss_forward_out

- func: multilabel_margin_loss_forward(Tensor self, Tensor target, int reduction) -> (Tensor output, Tensor is_target)
  python_module: nn
  dispatch:
    CPU: legacy::cpu::_thnn_multilabel_margin_loss_forward
    CUDA: legacy::cuda::_thnn_multilabel_margin_loss_forward

- func: multilabel_margin_loss_backward(Tensor grad_output, Tensor self, Tensor target, int reduction, Tensor is_target, *, Tensor(a!) grad_input) -> Tensor(a!)
  python_module: nn
  dispatch:
    CPU: legacy::cpu::_thnn_multilabel_margin_loss_backward_out
    CUDA: legacy::cuda::_thnn_multilabel_margin_loss_backward_out

- func: multilabel_margin_loss_backward(Tensor grad_output, Tensor self, Tensor target, int reduction, Tensor is_target) -> Tensor
  python_module: nn
  dispatch:
    CPU: legacy::cpu::_thnn_multilabel_margin_loss_backward
    CUDA: legacy::cuda::_thnn_multilabel_margin_loss_backward

- func: nll_loss(Tensor self, Tensor target, Tensor? weight=None, int reduction=Mean, int ignore_index=-100, *, Tensor(a!) out) -> Tensor(a!)
  python_module: nn

- func: nll_loss(Tensor self, Tensor target, Tensor? weight=None, int reduction=Mean, int ignore_index=-100) -> Tensor
  python_module: nn

- func: nll_loss_forward(Tensor self, Tensor target, Tensor? weight, int reduction, int ignore_index, *, Tensor(a!) output, Tensor(b!) total_weight) -> (Tensor(a!), Tensor(b!))
  python_module: nn
  dispatch:
    CPU: legacy::cpu::_thnn_nll_loss_forward_out
    CUDA: legacy::cuda::_thnn_nll_loss_forward_out

- func: nll_loss_forward(Tensor self, Tensor target, Tensor? weight, int reduction, int ignore_index) -> (Tensor output, Tensor total_weight)
  python_module: nn
  dispatch:
    CPU: legacy::cpu::_thnn_nll_loss_forward
    CUDA: legacy::cuda::_thnn_nll_loss_forward

- func: nll_loss_backward(Tensor grad_output, Tensor self, Tensor target, Tensor? weight, int reduction, int ignore_index, Tensor total_weight, *, Tensor(a!) grad_input) -> Tensor(a!)
  python_module: nn
  dispatch:
    CPU: legacy::cpu::_thnn_nll_loss_backward_out
    CUDA: legacy::cuda::_thnn_nll_loss_backward_out

- func: nll_loss_backward(Tensor grad_output, Tensor self, Tensor target, Tensor? weight, int reduction, int ignore_index, Tensor total_weight) -> Tensor
  python_module: nn
  dispatch:
    CPU: legacy::cpu::_thnn_nll_loss_backward
    CUDA: legacy::cuda::_thnn_nll_loss_backward

- func: nll_loss2d(Tensor self, Tensor target, Tensor? weight=None, int reduction=Mean, int ignore_index=-100, *, Tensor(a!) out) -> Tensor(a!)
  python_module: nn

- func: nll_loss2d(Tensor self, Tensor target, Tensor? weight=None, int reduction=Mean, int ignore_index=-100) -> Tensor
  python_module: nn

- func: nll_loss2d_forward(Tensor self, Tensor target, Tensor? weight, int reduction, int ignore_index, *, Tensor(a!) output, Tensor(b!) total_weight) -> (Tensor(a!), Tensor(b!))
  python_module: nn
  dispatch:
    CPU: legacy::cpu::_thnn_nll_loss2d_forward_out
    CUDA: legacy::cuda::_thnn_nll_loss2d_forward_out

- func: nll_loss2d_forward(Tensor self, Tensor target, Tensor? weight, int reduction, int ignore_index) -> (Tensor output, Tensor total_weight)
  python_module: nn
  dispatch:
    CPU: legacy::cpu::_thnn_nll_loss2d_forward
    CUDA: legacy::cuda::_thnn_nll_loss2d_forward

- func: nll_loss2d_backward(Tensor grad_output, Tensor self, Tensor target, Tensor? weight, int reduction, int ignore_index, Tensor total_weight, *, Tensor(a!) grad_input) -> Tensor(a!)
  python_module: nn
  dispatch:
    CPU: legacy::cpu::_thnn_nll_loss2d_backward_out
    CUDA: legacy::cuda::_thnn_nll_loss2d_backward_out

- func: nll_loss2d_backward(Tensor grad_output, Tensor self, Tensor target, Tensor? weight, int reduction, int ignore_index, Tensor total_weight) -> Tensor
  python_module: nn
  dispatch:
    CPU: legacy::cpu::_thnn_nll_loss2d_backward
    CUDA: legacy::cuda::_thnn_nll_loss2d_backward

- func: smooth_l1_loss(Tensor self, Tensor target, int reduction=Mean, *, Tensor(a!) out) -> Tensor(a!)
  python_module: nn
  dispatch:
    CPU: legacy::cpu::_thnn_smooth_l1_loss_forward_out
    CUDA: legacy::cuda::_thnn_smooth_l1_loss_forward_out

- func: smooth_l1_loss(Tensor self, Tensor target, int reduction=Mean) -> Tensor
  python_module: nn
  dispatch:
    CPU: legacy::cpu::_thnn_smooth_l1_loss_forward
    CUDA: legacy::cuda::_thnn_smooth_l1_loss_forward

- func: smooth_l1_loss_backward(Tensor grad_output, Tensor self, Tensor target, int reduction, *, Tensor(a!) grad_input) -> Tensor(a!)
  python_module: nn
  dispatch:
    CPU: legacy::cpu::_thnn_smooth_l1_loss_backward_out
    CUDA: legacy::cuda::_thnn_smooth_l1_loss_backward_out

- func: smooth_l1_loss_backward(Tensor grad_output, Tensor self, Tensor target, int reduction) -> Tensor
  python_module: nn
  dispatch:
    CPU: legacy::cpu::_thnn_smooth_l1_loss_backward
    CUDA: legacy::cuda::_thnn_smooth_l1_loss_backward

- func: soft_margin_loss(Tensor self, Tensor target, int reduction=Mean, *, Tensor(a!) out) -> Tensor(a!)
  python_module: nn
  dispatch:
    CPU: legacy::cpu::_thnn_soft_margin_loss_forward_out
    CUDA: legacy::cuda::_thnn_soft_margin_loss_forward_out

- func: soft_margin_loss(Tensor self, Tensor target, int reduction=Mean) -> Tensor
  python_module: nn
  dispatch:
    CPU: legacy::cpu::_thnn_soft_margin_loss_forward
    CUDA: legacy::cuda::_thnn_soft_margin_loss_forward

- func: soft_margin_loss_backward(Tensor grad_output, Tensor self, Tensor target, int reduction, *, Tensor(a!) grad_input) -> Tensor(a!)
  python_module: nn
  dispatch:
    CPU: legacy::cpu::_thnn_soft_margin_loss_backward_out
    CUDA: legacy::cuda::_thnn_soft_margin_loss_backward_out

- func: soft_margin_loss_backward(Tensor grad_output, Tensor self, Tensor target, int reduction) -> Tensor
  python_module: nn
  dispatch:
    CPU: legacy::cpu::_thnn_soft_margin_loss_backward
    CUDA: legacy::cuda::_thnn_soft_margin_loss_backward

- func: elu(Tensor self, Scalar alpha=1, Scalar scale=1, Scalar input_scale=1, *, Tensor(a!) out) -> Tensor(a!)
  python_module: nn
  dispatch:
    CPU: legacy::cpu::_thnn_elu_forward_out
    CUDA: legacy::cuda::_thnn_elu_forward_out

- func: elu(Tensor self, Scalar alpha=1, Scalar scale=1, Scalar input_scale=1) -> Tensor
  python_module: nn
  dispatch:
    CPU: legacy::cpu::_thnn_elu_forward
    CUDA: legacy::cuda::_thnn_elu_forward

- func: elu_backward(Tensor grad_output, Scalar alpha, Scalar scale, Scalar input_scale, Tensor output, *, Tensor(a!) grad_input) -> Tensor(a!)
  python_module: nn
  dispatch:
    CPU: legacy::cpu::_thnn_elu_backward_out
    CUDA: legacy::cuda::_thnn_elu_backward_out

- func: elu_backward(Tensor grad_output, Scalar alpha, Scalar scale, Scalar input_scale, Tensor output) -> Tensor
  python_module: nn
  dispatch:
    CPU: legacy::cpu::_thnn_elu_backward
    CUDA: legacy::cuda::_thnn_elu_backward

- func: elu_(Tensor(a!) self, Scalar alpha=1, Scalar scale=1, Scalar input_scale=1) -> Tensor(a!)
  python_module: nn
  dispatch:
    CPU: legacy::cpu::_thnn_elu_forward_
    CUDA: legacy::cuda::_thnn_elu_forward_

- func: glu(Tensor self, int dim=-1, *, Tensor(a!) out) -> Tensor(a!)
  python_module: nn
  dispatch:
    CPU: legacy::cpu::_thnn_glu_forward_out
    CUDA: legacy::cuda::_thnn_glu_forward_out

- func: glu(Tensor self, int dim=-1) -> Tensor
  python_module: nn
  dispatch:
    CPU: legacy::cpu::_thnn_glu_forward
    CUDA: legacy::cuda::_thnn_glu_forward

- func: glu_backward(Tensor grad_output, Tensor self, int dim, *, Tensor(a!) grad_input) -> Tensor(a!)
  python_module: nn
  dispatch:
    CPU: legacy::cpu::_thnn_glu_backward_out
    CUDA: legacy::cuda::_thnn_glu_backward_out

- func: glu_backward(Tensor grad_output, Tensor self, int dim) -> Tensor
  python_module: nn
  dispatch:
    CPU: legacy::cpu::_thnn_glu_backward
    CUDA: legacy::cuda::_thnn_glu_backward

- func: hardtanh(Tensor self, Scalar min_val=-1, Scalar max_val=1, *, Tensor(a!) out) -> Tensor(a!)
  python_module: nn
  dispatch:
    CPU: legacy::cpu::_thnn_hardtanh_forward_out
    CUDA: legacy::cuda::_thnn_hardtanh_forward_out

- func: hardtanh(Tensor self, Scalar min_val=-1, Scalar max_val=1) -> Tensor
  python_module: nn
  dispatch:
    CPU: legacy::cpu::_thnn_hardtanh_forward
    CUDA: legacy::cuda::_thnn_hardtanh_forward

- func: hardtanh_backward(Tensor grad_output, Tensor self, Scalar min_val, Scalar max_val, *, Tensor(a!) grad_input) -> Tensor(a!)
  python_module: nn
  dispatch:
    CPU: legacy::cpu::_thnn_hardtanh_backward_out
    CUDA: legacy::cuda::_thnn_hardtanh_backward_out

- func: hardtanh_backward(Tensor grad_output, Tensor self, Scalar min_val, Scalar max_val) -> Tensor
  python_module: nn
  dispatch:
    CPU: legacy::cpu::_thnn_hardtanh_backward
    CUDA: legacy::cuda::_thnn_hardtanh_backward

- func: hardtanh_(Tensor(a!) self, Scalar min_val=-1, Scalar max_val=1) -> Tensor(a!)
  python_module: nn
  dispatch:
    CPU: legacy::cpu::_thnn_hardtanh_forward_
    CUDA: legacy::cuda::_thnn_hardtanh_forward_

- func: leaky_relu(Tensor self, Scalar negative_slope=0.01, *, Tensor(a!) out) -> Tensor(a!)
  python_module: nn
  dispatch:
    CPU: legacy::cpu::_thnn_leaky_relu_forward_out
    CUDA: legacy::cuda::_thnn_leaky_relu_forward_out

- func: leaky_relu(Tensor self, Scalar negative_slope=0.01) -> Tensor
  python_module: nn
  dispatch:
    CPU: legacy::cpu::_thnn_leaky_relu_forward
    CUDA: legacy::cuda::_thnn_leaky_relu_forward

- func: leaky_relu_backward(Tensor grad_output, Tensor self, Scalar negative_slope, *, Tensor(a!) grad_input) -> Tensor(a!)
  python_module: nn
  dispatch:
    CPU: legacy::cpu::_thnn_leaky_relu_backward_out
    CUDA: legacy::cuda::_thnn_leaky_relu_backward_out

- func: leaky_relu_backward(Tensor grad_output, Tensor self, Scalar negative_slope) -> Tensor
  python_module: nn
  dispatch:
    CPU: legacy::cpu::_thnn_leaky_relu_backward
    CUDA: legacy::cuda::_thnn_leaky_relu_backward

- func: leaky_relu_(Tensor(a!) self, Scalar negative_slope=0.01) -> Tensor(a!)
  python_module: nn
  dispatch:
    CPU: legacy::cpu::_thnn_leaky_relu_forward_
    CUDA: legacy::cuda::_thnn_leaky_relu_forward_

- func: log_sigmoid(Tensor self, *, Tensor(a!) out) -> Tensor(a!)
  python_module: nn

- func: log_sigmoid(Tensor self) -> Tensor
  python_module: nn

- func: log_sigmoid_forward(Tensor self, *, Tensor(a!) output, Tensor(b!) buffer) -> (Tensor(a!), Tensor(b!))
  python_module: nn
  dispatch:
    CPU: legacy::cpu::_thnn_log_sigmoid_forward_out
    CUDA: legacy::cuda::_thnn_log_sigmoid_forward_out

- func: log_sigmoid_forward(Tensor self) -> (Tensor output, Tensor buffer)
  python_module: nn
  dispatch:
    CPU: legacy::cpu::_thnn_log_sigmoid_forward
    CUDA: legacy::cuda::_thnn_log_sigmoid_forward

- func: log_sigmoid_backward(Tensor grad_output, Tensor self, Tensor buffer, *, Tensor(a!) grad_input) -> Tensor(a!)
  python_module: nn
  dispatch:
    CPU: legacy::cpu::_thnn_log_sigmoid_backward_out
    CUDA: legacy::cuda::_thnn_log_sigmoid_backward_out

- func: log_sigmoid_backward(Tensor grad_output, Tensor self, Tensor buffer) -> Tensor
  python_module: nn
  dispatch:
    CPU: legacy::cpu::_thnn_log_sigmoid_backward
    CUDA: legacy::cuda::_thnn_log_sigmoid_backward

- func: rrelu_with_noise(Tensor self, Tensor noise, Scalar lower=0.125, Scalar upper=0.3333333333333333, bool training=False, Generator? generator=None, *, Tensor(a!) out) -> Tensor(a!)
  python_module: nn
  dispatch:
    CPU: legacy::cpu::_thnn_rrelu_with_noise_forward_out
    CUDA: legacy::cuda::_thnn_rrelu_with_noise_forward_out

- func: rrelu_with_noise(Tensor self, Tensor noise, Scalar lower=0.125, Scalar upper=0.3333333333333333, bool training=False, Generator? generator=None) -> Tensor
  python_module: nn
  dispatch:
    CPU: legacy::cpu::_thnn_rrelu_with_noise_forward
    CUDA: legacy::cuda::_thnn_rrelu_with_noise_forward

- func: rrelu_with_noise_backward(Tensor grad_output, Tensor self, Tensor noise, Scalar lower, Scalar upper, bool training, *, Tensor(a!) grad_input) -> Tensor(a!)
  python_module: nn
  dispatch:
    CPU: legacy::cpu::_thnn_rrelu_with_noise_backward_out
    CUDA: legacy::cuda::_thnn_rrelu_with_noise_backward_out

- func: rrelu_with_noise_backward(Tensor grad_output, Tensor self, Tensor noise, Scalar lower, Scalar upper, bool training) -> Tensor
  python_module: nn
  dispatch:
    CPU: legacy::cpu::_thnn_rrelu_with_noise_backward
    CUDA: legacy::cuda::_thnn_rrelu_with_noise_backward

- func: rrelu_with_noise_(Tensor(a!) self, Tensor noise, Scalar lower=0.125, Scalar upper=0.3333333333333333, bool training=False, Generator? generator=None) -> Tensor(a!)
  python_module: nn
  dispatch:
    CPU: legacy::cpu::_thnn_rrelu_with_noise_forward_
    CUDA: legacy::cuda::_thnn_rrelu_with_noise_forward_

- func: softplus(Tensor self, Scalar beta=1, Scalar threshold=20, *, Tensor(a!) out) -> Tensor(a!)
  python_module: nn
  dispatch:
    CPU: legacy::cpu::_thnn_softplus_forward_out
    CUDA: legacy::cuda::_thnn_softplus_forward_out

- func: softplus(Tensor self, Scalar beta=1, Scalar threshold=20) -> Tensor
  python_module: nn
  dispatch:
    CPU: legacy::cpu::_thnn_softplus_forward
    CUDA: legacy::cuda::_thnn_softplus_forward

- func: softplus_backward(Tensor grad_output, Tensor self, Scalar beta, Scalar threshold, Tensor output, *, Tensor(a!) grad_input) -> Tensor(a!)
  python_module: nn
  dispatch:
    CPU: legacy::cpu::_thnn_softplus_backward_out
    CUDA: legacy::cuda::_thnn_softplus_backward_out

- func: softplus_backward(Tensor grad_output, Tensor self, Scalar beta, Scalar threshold, Tensor output) -> Tensor
  python_module: nn
  dispatch:
    CPU: legacy::cpu::_thnn_softplus_backward
    CUDA: legacy::cuda::_thnn_softplus_backward

- func: softshrink(Tensor self, Scalar lambd=0.5, *, Tensor(a!) out) -> Tensor(a!)
  python_module: nn
  dispatch:
    CPU: legacy::cpu::_thnn_softshrink_forward_out
    CUDA: legacy::cuda::_thnn_softshrink_forward_out

- func: softshrink(Tensor self, Scalar lambd=0.5) -> Tensor
  python_module: nn
  dispatch:
    CPU: legacy::cpu::_thnn_softshrink_forward
    CUDA: legacy::cuda::_thnn_softshrink_forward

- func: softshrink_backward(Tensor grad_output, Tensor self, Scalar lambd, *, Tensor(a!) grad_input) -> Tensor(a!)
  python_module: nn
  dispatch:
    CPU: legacy::cpu::_thnn_softshrink_backward_out
    CUDA: legacy::cuda::_thnn_softshrink_backward_out

- func: softshrink_backward(Tensor grad_output, Tensor self, Scalar lambd) -> Tensor
  python_module: nn
  dispatch:
    CPU: legacy::cpu::_thnn_softshrink_backward
    CUDA: legacy::cuda::_thnn_softshrink_backward

- func: adaptive_avg_pool2d(Tensor self, int[2] output_size, *, Tensor(a!) out) -> Tensor(a!)
  python_module: nn
  dispatch:
    CPU: adaptive_avg_pool2d_out_cpu
    CUDA: adaptive_avg_pool2d_out_cuda
    MkldnnCPU: mkldnn_adaptive_avg_pool2d_out

- func: adaptive_avg_pool2d(Tensor self, int[2] output_size) -> Tensor
  python_module: nn

- func: mkldnn_adaptive_avg_pool2d(Tensor self, int[2] output_size) -> Tensor
  dispatch:
    MkldnnCPU: mkldnn_adaptive_avg_pool2d
  requires_tensor: True

- func: _adaptive_avg_pool2d(Tensor self, int[2] output_size) -> Tensor
  dispatch:
    CPU: adaptive_avg_pool2d_cpu
    CUDA: adaptive_avg_pool2d_cuda

- func: _adaptive_avg_pool2d_backward(Tensor grad_output, Tensor self) -> Tensor
  python_module: nn
  dispatch:
    CPU: adaptive_avg_pool2d_backward_cpu
    CUDA: adaptive_avg_pool2d_backward_cuda

- func: adaptive_avg_pool3d(Tensor self, int[3] output_size, *, Tensor(a!) out) -> Tensor(a!)
  python_module: nn
  dispatch:
    CPU: adaptive_avg_pool3d_out_cpu
    CUDA: adaptive_avg_pool3d_out_cuda

- func: adaptive_avg_pool3d(Tensor self, int[3] output_size) -> Tensor
  python_module: nn
  dispatch:
    CPU: adaptive_avg_pool3d_cpu
    CUDA: adaptive_avg_pool3d_cuda

- func: adaptive_avg_pool3d_backward(Tensor grad_output, Tensor self, *, Tensor(a!) grad_input) -> Tensor(a!)
  python_module: nn
  dispatch:
    CPU: adaptive_avg_pool3d_backward_out_cpu
    CUDA: adaptive_avg_pool3d_backward_out_cuda

- func: adaptive_avg_pool3d_backward(Tensor grad_output, Tensor self) -> Tensor
  python_module: nn
  dispatch:
    CPU: adaptive_avg_pool3d_backward_cpu
    CUDA: adaptive_avg_pool3d_backward_cuda

# Return: (Tensor output, Tensor indices)
- func: adaptive_max_pool2d(Tensor self, int[2] output_size, *, Tensor(a!) out, Tensor(b!) indices) -> (Tensor(a!), Tensor(b!))
  python_module: nn
  dispatch:
    CPU: adaptive_max_pool2d_out_cpu
    CUDA: adaptive_max_pool2d_out_cuda

# Return: (Tensor output, Tensor indices)
- func: adaptive_max_pool2d(Tensor self, int[2] output_size) -> (Tensor, Tensor)
  python_module: nn
  dispatch:
    CPU: adaptive_max_pool2d_cpu
    CUDA: adaptive_max_pool2d_cuda

- func: adaptive_max_pool2d_backward(Tensor grad_output, Tensor self, Tensor indices, *, Tensor(a!) grad_input) -> Tensor(a!)
  python_module: nn
  dispatch:
    CPU: adaptive_max_pool2d_backward_out_cpu
    CUDA: adaptive_max_pool2d_backward_out_cuda

- func: adaptive_max_pool2d_backward(Tensor grad_output, Tensor self, Tensor indices) -> Tensor
  python_module: nn
  dispatch:
    CPU: adaptive_max_pool2d_backward_cpu
    CUDA: adaptive_max_pool2d_backward_cuda

# Return: (Tensor output, Tensor indices)
- func: adaptive_max_pool3d(Tensor self, int[3] output_size, *, Tensor(a!) out, Tensor(b!) indices) -> (Tensor(a!), Tensor(b!))
  python_module: nn
  dispatch:
    CPU: adaptive_max_pool3d_out_cpu
    CUDA: adaptive_max_pool3d_out_cuda

# Return: (Tensor output, Tensor indices)
- func: adaptive_max_pool3d(Tensor self, int[3] output_size) -> (Tensor, Tensor)
  python_module: nn
  dispatch:
    CPU: adaptive_max_pool3d_cpu
    CUDA: adaptive_max_pool3d_cuda

- func: adaptive_max_pool3d_backward(Tensor grad_output, Tensor self, Tensor indices, *, Tensor(a!) grad_input) -> Tensor(a!)
  python_module: nn
  dispatch:
    CPU: adaptive_max_pool3d_backward_out_cpu
    CUDA: adaptive_max_pool3d_backward_out_cuda

- func: adaptive_max_pool3d_backward(Tensor grad_output, Tensor self, Tensor indices) -> Tensor
  python_module: nn
  dispatch:
    CPU: adaptive_max_pool3d_backward_cpu
    CUDA: adaptive_max_pool3d_backward_cuda

- func: avg_pool2d(Tensor self, int[2] kernel_size, int[2] stride=[], int[2] padding=0, bool ceil_mode=False, bool count_include_pad=True, *, Tensor(a!) out) -> Tensor(a!)
  python_module: nn
  dispatch:
    CPU: avg_pool2d_out_cpu
    CUDA: avg_pool2d_out_cuda
    MkldnnCPU: mkldnn_avg_pool2d_out

- func: avg_pool2d(Tensor self, int[2] kernel_size, int[2] stride=[], int[2] padding=0, bool ceil_mode=False, bool count_include_pad=True) -> Tensor
  python_module: nn
  dispatch:
    CPU: avg_pool2d_cpu
    CUDA: avg_pool2d_cuda
    MkldnnCPU: mkldnn_avg_pool2d

- func: avg_pool2d_backward(Tensor grad_output, Tensor self, int[2] kernel_size, int[2] stride, int[2] padding, bool ceil_mode, bool count_include_pad, *, Tensor(a!) grad_input) -> Tensor(a!)
  python_module: nn
  dispatch:
    CPU: avg_pool2d_backward_out_cpu
    CUDA: avg_pool2d_backward_out_cuda

- func: avg_pool2d_backward(Tensor grad_output, Tensor self, int[2] kernel_size, int[2] stride, int[2] padding, bool ceil_mode, bool count_include_pad) -> Tensor
  python_module: nn
  dispatch:
    CPU: avg_pool2d_backward_cpu
    CUDA: avg_pool2d_backward_cuda

- func: avg_pool3d(Tensor self, int[3] kernel_size, int[3] stride=[], int[3] padding=0, bool ceil_mode=False, bool count_include_pad=True, *, Tensor(a!) out) -> Tensor(a!)
  python_module: nn
  dispatch:
    CPU: avg_pool3d_out_cpu
    CUDA: avg_pool3d_out_cuda

- func: avg_pool3d(Tensor self, int[3] kernel_size, int[3] stride=[], int[3] padding=0, bool ceil_mode=False, bool count_include_pad=True) -> Tensor
  python_module: nn
  dispatch:
    CPU: avg_pool3d_cpu
    CUDA: avg_pool3d_cuda

- func: avg_pool3d_backward(Tensor grad_output, Tensor self, int[3] kernel_size, int[3] stride, int[3] padding, bool ceil_mode, bool count_include_pad, *, Tensor(a!) grad_input) -> Tensor(a!)
  python_module: nn
  dispatch:
    CPU: avg_pool3d_backward_out_cpu
    CUDA: avg_pool3d_backward_out_cuda

- func: avg_pool3d_backward(Tensor grad_output, Tensor self, int[3] kernel_size, int[3] stride, int[3] padding, bool ceil_mode, bool count_include_pad) -> Tensor
  python_module: nn
  dispatch:
    CPU: avg_pool3d_backward_cpu
    CUDA: avg_pool3d_backward_cuda

# Return: (Tensor output, Tensor indices)
- func: fractional_max_pool2d(Tensor self, int[2] kernel_size, int[2] output_size, Tensor random_samples, *, Tensor(a!) output, Tensor(b!) indices) -> (Tensor(a!), Tensor(b!))
  python_module: nn
  dispatch:
    CPU: fractional_max_pool2d_out_cpu
    CUDA: fractional_max_pool2d_out_cuda

# Return: (Tensor output, Tensor indices)
- func: fractional_max_pool2d(Tensor self, int[2] kernel_size, int[2] output_size, Tensor random_samples) -> (Tensor, Tensor)
  python_module: nn
  dispatch:
    CPU: fractional_max_pool2d_cpu
    CUDA: fractional_max_pool2d_cuda

- func: fractional_max_pool2d_backward(Tensor grad_output, Tensor self, int[2] kernel_size, int[2] output_size, Tensor indices, *, Tensor(a!) grad_input) -> Tensor(a!)
  python_module: nn
  dispatch:
    CPU: fractional_max_pool2d_backward_out_cpu
    CUDA: fractional_max_pool2d_backward_out_cuda

- func: fractional_max_pool2d_backward(Tensor grad_output, Tensor self, int[2] kernel_size, int[2] output_size, Tensor indices) -> Tensor
  python_module: nn
  dispatch:
    CPU: fractional_max_pool2d_backward_cpu
    CUDA: fractional_max_pool2d_backward_cuda

# Return: (Tensor output, Tensor indices)
- func: fractional_max_pool3d(Tensor self, int[3] kernel_size, int[3] output_size, Tensor random_samples, *, Tensor(a!) output, Tensor(b!) indices) -> (Tensor(a!), Tensor(b!))
  python_module: nn
  dispatch:
    CPU: fractional_max_pool3d_out_cpu
    CUDA: fractional_max_pool3d_out_cuda

# Return: (Tensor output, Tensor indices)
- func: fractional_max_pool3d(Tensor self, int[3] kernel_size, int[3] output_size, Tensor random_samples) -> (Tensor, Tensor)
  python_module: nn
  dispatch:
    CPU: fractional_max_pool3d_cpu
    CUDA: fractional_max_pool3d_cuda

- func: fractional_max_pool3d_backward(Tensor grad_output, Tensor self, int[3] kernel_size, int[3] output_size, Tensor indices, *, Tensor(a!) grad_input) -> Tensor(a!)
  python_module: nn
  dispatch:
    CPU: fractional_max_pool3d_backward_out_cpu
    CUDA: fractional_max_pool3d_backward_out_cuda

- func: fractional_max_pool3d_backward(Tensor grad_output, Tensor self, int[3] kernel_size, int[3] output_size, Tensor indices) -> Tensor
  python_module: nn
  dispatch:
    CPU: fractional_max_pool3d_backward_cpu
    CUDA: fractional_max_pool3d_backward_cuda

# Return: (Tensor output, Tensor indices)
- func: max_pool2d_with_indices(Tensor self, int[2] kernel_size, int[2] stride=[], int[2] padding=0, int[2] dilation=1, bool ceil_mode=False, *, Tensor(a!) out, Tensor(b!) indices) -> (Tensor(a!), Tensor(b!))
  python_module: nn
  dispatch:
    CPU: max_pool2d_with_indices_out_cpu
    CUDA: max_pool2d_with_indices_out_cuda

# Return: (Tensor output, Tensor indices)
- func: max_pool2d_with_indices(Tensor self, int[2] kernel_size, int[2] stride=[], int[2] padding=0, int[2] dilation=1, bool ceil_mode=False) -> (Tensor, Tensor)
  python_module: nn
  dispatch:
    CPU: max_pool2d_with_indices_cpu
    CUDA: max_pool2d_with_indices_cuda

- func: max_pool2d_with_indices_backward(Tensor grad_output, Tensor self, int[2] kernel_size, int[2] stride, int[2] padding, int[2] dilation, bool ceil_mode, Tensor indices, *, Tensor(a!) grad_input) -> Tensor(a!)
  python_module: nn
  dispatch:
    CPU: max_pool2d_with_indices_backward_out_cpu
    CUDA: max_pool2d_with_indices_backward_out_cuda

- func: max_pool2d_with_indices_backward(Tensor grad_output, Tensor self, int[2] kernel_size, int[2] stride, int[2] padding, int[2] dilation, bool ceil_mode, Tensor indices) -> Tensor
  python_module: nn
  dispatch:
    CPU: max_pool2d_with_indices_backward_cpu
    CUDA: max_pool2d_with_indices_backward_cuda

# Return: (Tensor output, Tensor indices)
- func: max_pool3d_with_indices(Tensor self, int[3] kernel_size, int[3] stride=[], int[3] padding=0, int[3] dilation=1, bool ceil_mode=False, *, Tensor(a!) out, Tensor(b!) indices) -> (Tensor(a!), Tensor(b!))
  python_module: nn
  dispatch:
    CPU: max_pool3d_with_indices_out_cpu
    CUDA: max_pool3d_with_indices_out_cuda

# Return: (Tensor output, Tensor indices)
- func: max_pool3d_with_indices(Tensor self, int[3] kernel_size, int[3] stride=[], int[3] padding=0, int[3] dilation=1, bool ceil_mode=False) -> (Tensor, Tensor)
  python_module: nn
  dispatch:
    CPU: max_pool3d_with_indices_cpu
    CUDA: max_pool3d_with_indices_cuda

- func: max_pool3d_with_indices_backward(Tensor grad_output, Tensor self, int[3] kernel_size, int[3] stride, int[3] padding, int[3] dilation, bool ceil_mode, Tensor indices, *, Tensor(a!) grad_input) -> Tensor(a!)
  python_module: nn
  dispatch:
    CPU: max_pool3d_with_indices_backward_out_cpu
    CUDA: max_pool3d_with_indices_backward_out_cuda

- func: max_pool3d_with_indices_backward(Tensor grad_output, Tensor self, int[3] kernel_size, int[3] stride, int[3] padding, int[3] dilation, bool ceil_mode, Tensor indices) -> Tensor
  python_module: nn
  dispatch:
    CPU: max_pool3d_with_indices_backward_cpu
    CUDA: max_pool3d_with_indices_backward_cuda

- func: max_unpool2d(Tensor self, Tensor indices, int[2] output_size, *, Tensor(a!) out) -> Tensor(a!)
  python_module: nn
  dispatch:
    CPU: max_unpooling2d_forward_out_cpu
    CUDA: max_unpooling2d_forward_out_cuda

- func: max_unpool2d(Tensor self, Tensor indices, int[2] output_size) -> Tensor
  python_module: nn
  dispatch:
    CPU: max_unpooling2d_forward_cpu
    CUDA: max_unpooling2d_forward_cuda

- func: max_unpool2d_backward(Tensor grad_output, Tensor self, Tensor indices, int[2] output_size, *, Tensor(a!) grad_input) -> Tensor(a!)
  python_module: nn
  dispatch:
    CPU: max_unpooling2d_backward_out_cpu
    CUDA: max_unpooling2d_backward_out_cuda

- func: max_unpool2d_backward(Tensor grad_output, Tensor self, Tensor indices, int[2] output_size) -> Tensor
  python_module: nn
  dispatch:
    CPU: max_unpooling2d_backward_cpu
    CUDA: max_unpooling2d_backward_cuda

- func: max_unpool3d(Tensor self, Tensor indices, int[3] output_size, int[3] stride, int[3] padding, *, Tensor(a!) out) -> Tensor(a!)
  python_module: nn
  dispatch:
    CPU: max_unpooling3d_forward_out_cpu
    CUDA: max_unpooling3d_forward_out_cuda

- func: max_unpool3d(Tensor self, Tensor indices, int[3] output_size, int[3] stride, int[3] padding) -> Tensor
  python_module: nn
  dispatch:
    CPU: max_unpooling3d_forward_cpu
    CUDA: max_unpooling3d_forward_cuda

- func: max_unpool3d_backward(Tensor grad_output, Tensor self, Tensor indices, int[3] output_size, int[3] stride, int[3] padding, *, Tensor(a!) grad_input) -> Tensor(a!)
  python_module: nn
  dispatch:
    CPU: max_unpooling3d_backward_out_cpu
    CUDA: max_unpooling3d_backward_out_cuda

- func: max_unpool3d_backward(Tensor grad_output, Tensor self, Tensor indices, int[3] output_size, int[3] stride, int[3] padding) -> Tensor
  python_module: nn
  dispatch:
    CPU: max_unpooling3d_backward_cpu
    CUDA: max_unpooling3d_backward_cuda

- func: reflection_pad1d(Tensor self, int[2] padding, *, Tensor(a!) out) -> Tensor(a!)
  python_module: nn
  dispatch:
    CPU: reflection_pad1d_out_cpu
    CUDA: reflection_pad1d_out_cuda

- func: reflection_pad1d(Tensor self, int[2] padding) -> Tensor
  python_module: nn
  dispatch:
    CPU: reflection_pad1d_cpu
    CUDA: reflection_pad1d_cuda

- func: reflection_pad1d_backward(Tensor grad_output, Tensor self, int[2] padding, *, Tensor(a!) grad_input) -> Tensor(a!)
  python_module: nn
  dispatch:
    CPU: reflection_pad1d_backward_out_cpu
    CUDA: reflection_pad1d_backward_out_cuda

- func: reflection_pad1d_backward(Tensor grad_output, Tensor self, int[2] padding) -> Tensor
  python_module: nn
  dispatch:
    CPU: reflection_pad1d_backward_cpu
    CUDA: reflection_pad1d_backward_cuda

- func: reflection_pad2d(Tensor self, int[4] padding, *, Tensor(a!) out) -> Tensor(a!)
  python_module: nn
  dispatch:
    CPU: reflection_pad2d_out_cpu
    CUDA: reflection_pad2d_out_cuda

- func: reflection_pad2d(Tensor self, int[4] padding) -> Tensor
  python_module: nn
  dispatch:
    CPU: reflection_pad2d_cpu
    CUDA: reflection_pad2d_cuda

- func: reflection_pad2d_backward(Tensor grad_output, Tensor self, int[4] padding, *, Tensor(a!) grad_input) -> Tensor(a!)
  python_module: nn
  dispatch:
    CPU: reflection_pad2d_backward_out_cpu
    CUDA: reflection_pad2d_backward_out_cuda

- func: reflection_pad2d_backward(Tensor grad_output, Tensor self, int[4] padding) -> Tensor
  python_module: nn
  dispatch:
    CPU: reflection_pad2d_backward_cpu
    CUDA: reflection_pad2d_backward_cuda

- func: replication_pad1d(Tensor self, int[2] padding, *, Tensor(a!) out) -> Tensor(a!)
  python_module: nn
  dispatch:
    CPU: replication_pad1d_out_cpu
    CUDA: replication_pad1d_out_cuda

- func: replication_pad1d(Tensor self, int[2] padding) -> Tensor
  python_module: nn
  dispatch:
    CPU: replication_pad1d_cpu
    CUDA: replication_pad1d_cuda

- func: replication_pad1d_backward(Tensor grad_output, Tensor self, int[2] padding, *, Tensor(a!) grad_input) -> Tensor(a!)
  python_module: nn
  dispatch:
    CPU: replication_pad1d_backward_out_cpu
    CUDA: replication_pad1d_backward_out_cuda

- func: replication_pad1d_backward(Tensor grad_output, Tensor self, int[2] padding) -> Tensor
  python_module: nn
  dispatch:
    CPU: replication_pad1d_backward_cpu
    CUDA: replication_pad1d_backward_cuda

- func: replication_pad2d(Tensor self, int[4] padding, *, Tensor(a!) out) -> Tensor(a!)
  python_module: nn
  dispatch:
    CPU: replication_pad2d_out_cpu
    CUDA: replication_pad2d_out_cuda

- func: replication_pad2d(Tensor self, int[4] padding) -> Tensor
  python_module: nn
  dispatch:
    CPU: replication_pad2d_cpu
    CUDA: replication_pad2d_cuda

- func: replication_pad2d_backward(Tensor grad_output, Tensor self, int[4] padding, *, Tensor(a!) grad_input) -> Tensor(a!)
  python_module: nn
  dispatch:
    CPU: replication_pad2d_backward_out_cpu
    CUDA: replication_pad2d_backward_out_cuda

- func: replication_pad2d_backward(Tensor grad_output, Tensor self, int[4] padding) -> Tensor
  python_module: nn
  dispatch:
    CPU: replication_pad2d_backward_cpu
    CUDA: replication_pad2d_backward_cuda

- func: replication_pad3d(Tensor self, int[6] padding, *, Tensor(a!) out) -> Tensor(a!)
  python_module: nn
  dispatch:
    CPU: replication_pad3d_out_cpu
    CUDA: replication_pad3d_out_cuda

- func: replication_pad3d(Tensor self, int[6] padding) -> Tensor
  python_module: nn
  dispatch:
    CPU: replication_pad3d_cpu
    CUDA: replication_pad3d_cuda

- func: replication_pad3d_backward(Tensor grad_output, Tensor self, int[6] padding, *, Tensor(a!) grad_input) -> Tensor(a!)
  python_module: nn
  dispatch:
    CPU: replication_pad3d_backward_out_cpu
    CUDA: replication_pad3d_backward_out_cuda

- func: replication_pad3d_backward(Tensor grad_output, Tensor self, int[6] padding) -> Tensor
  python_module: nn
  dispatch:
    CPU: replication_pad3d_backward_cpu
    CUDA: replication_pad3d_backward_cuda

- func: upsample_linear1d(Tensor self, int[1] output_size, bool align_corners, *, Tensor(a!) out) -> Tensor(a!)
  python_module: nn
  dispatch:
    CPU: upsample_linear1d_out_cpu
    CUDA: upsample_linear1d_out_cuda

- func: upsample_linear1d(Tensor self, int[1] output_size, bool align_corners) -> Tensor
  python_module: nn
  dispatch:
    CPU: upsample_linear1d_cpu
    CUDA: upsample_linear1d_cuda

- func: upsample_linear1d_backward(Tensor grad_output, int[1] output_size, int[3] input_size, bool align_corners, *, Tensor(a!) grad_input) -> Tensor(a!)
  python_module: nn
  dispatch:
    CPU: upsample_linear1d_backward_out_cpu
    CUDA: upsample_linear1d_backward_out_cuda

- func: upsample_linear1d_backward(Tensor grad_output, int[1] output_size, int[3] input_size, bool align_corners) -> Tensor
  python_module: nn
  dispatch:
    CPU: upsample_linear1d_backward_cpu
    CUDA: upsample_linear1d_backward_cuda

- func: upsample_bilinear2d(Tensor self, int[2] output_size, bool align_corners, *, Tensor(a!) out) -> Tensor(a!)
  python_module: nn
  dispatch:
    CPU: upsample_bilinear2d_out_cpu
    CUDA: upsample_bilinear2d_out_cuda

- func: upsample_bilinear2d(Tensor self, int[2] output_size, bool align_corners) -> Tensor
  python_module: nn
  dispatch:
    CPU: upsample_bilinear2d_cpu
    CUDA: upsample_bilinear2d_cuda

- func: upsample_bilinear2d_backward(Tensor grad_output, int[2] output_size, int[4] input_size, bool align_corners, *, Tensor(a!) grad_input) -> Tensor(a!)
  python_module: nn
  dispatch:
    CPU: upsample_bilinear2d_backward_out_cpu
    CUDA: upsample_bilinear2d_backward_out_cuda

- func: upsample_bilinear2d_backward(Tensor grad_output, int[2] output_size, int[4] input_size, bool align_corners) -> Tensor
  python_module: nn
  dispatch:
    CPU: upsample_bilinear2d_backward_cpu
    CUDA: upsample_bilinear2d_backward_cuda

- func: upsample_bicubic2d(Tensor self, int[2] output_size, bool align_corners, *, Tensor(a!) out) -> Tensor(a!)
  python_module: nn
  dispatch:
    CPU: upsample_bicubic2d_out_cpu
    CUDA: upsample_bicubic2d_out_cuda

- func: upsample_bicubic2d(Tensor self, int[2] output_size, bool align_corners) -> Tensor
  python_module: nn
  dispatch:
    CPU: upsample_bicubic2d_cpu
    CUDA: upsample_bicubic2d_cuda

- func: upsample_bicubic2d_backward(Tensor grad_output, int[2] output_size, int[4] input_size, bool align_corners, *, Tensor(a!) grad_input) -> Tensor(a!)
  python_module: nn
  dispatch:
    CPU: upsample_bicubic2d_backward_out_cpu
    CUDA: upsample_bicubic2d_backward_out_cuda

- func: upsample_bicubic2d_backward(Tensor grad_output, int[2] output_size, int[4] input_size, bool align_corners) -> Tensor
  python_module: nn
  dispatch:
    CPU: upsample_bicubic2d_backward_cpu
    CUDA: upsample_bicubic2d_backward_cuda

- func: upsample_trilinear3d(Tensor self, int[3] output_size, bool align_corners, *, Tensor(a!) out) -> Tensor(a!)
  python_module: nn
  dispatch:
    CPU: upsample_trilinear3d_out_cpu
    CUDA: upsample_trilinear3d_out_cuda

- func: upsample_trilinear3d(Tensor self, int[3] output_size, bool align_corners) -> Tensor
  python_module: nn
  dispatch:
    CPU: upsample_trilinear3d_cpu
    CUDA: upsample_trilinear3d_cuda

- func: upsample_trilinear3d_backward(Tensor grad_output, int[3] output_size, int[5] input_size, bool align_corners, *, Tensor(a!) grad_input) -> Tensor(a!)
  python_module: nn
  dispatch:
    CPU: upsample_trilinear3d_backward_out_cpu
    CUDA: upsample_trilinear3d_backward_out_cuda

- func: upsample_trilinear3d_backward(Tensor grad_output, int[3] output_size, int[5] input_size, bool align_corners) -> Tensor
  python_module: nn
  dispatch:
    CPU: upsample_trilinear3d_backward_cpu
    CUDA: upsample_trilinear3d_backward_cuda

- func: upsample_nearest1d(Tensor self, int[1] output_size, *, Tensor(a!) out) -> Tensor(a!)
  python_module: nn
  dispatch:
    CPU: upsample_nearest1d_out_cpu
    CUDA: upsample_nearest1d_out_cuda

- func: upsample_nearest1d(Tensor self, int[1] output_size) -> Tensor
  python_module: nn
  dispatch:
    CPU: upsample_nearest1d_cpu
    CUDA: upsample_nearest1d_cuda

- func: upsample_nearest1d_backward(Tensor grad_output, int[1] output_size, int[3] input_size, *, Tensor(a!) grad_input) -> Tensor(a!)
  python_module: nn
  dispatch:
    CPU: upsample_nearest1d_backward_out_cpu
    CUDA: upsample_nearest1d_backward_out_cuda

- func: upsample_nearest1d_backward(Tensor grad_output, int[1] output_size, int[3] input_size) -> Tensor
  python_module: nn
  dispatch:
    CPU: upsample_nearest1d_backward_cpu
    CUDA: upsample_nearest1d_backward_cuda

- func: upsample_nearest2d(Tensor self, int[2] output_size, *, Tensor(a!) out) -> Tensor(a!)
  python_module: nn
  dispatch:
    CPU: upsample_nearest2d_out_cpu
    CUDA: upsample_nearest2d_out_cuda

- func: upsample_nearest2d(Tensor self, int[2] output_size) -> Tensor
  python_module: nn
  dispatch:
    CPU: upsample_nearest2d_cpu
    CUDA: upsample_nearest2d_cuda

- func: upsample_nearest2d_backward(Tensor grad_output, int[2] output_size, int[4] input_size, *, Tensor(a!) grad_input) -> Tensor(a!)
  python_module: nn
  dispatch:
    CPU: upsample_nearest2d_backward_out_cpu
    CUDA: upsample_nearest2d_backward_out_cuda

- func: upsample_nearest2d_backward(Tensor grad_output, int[2] output_size, int[4] input_size) -> Tensor
  python_module: nn
  dispatch:
    CPU: upsample_nearest2d_backward_cpu
    CUDA: upsample_nearest2d_backward_cuda

- func: upsample_nearest3d(Tensor self, int[3] output_size, *, Tensor(a!) out) -> Tensor(a!)
  python_module: nn
  dispatch:
    CPU: upsample_nearest3d_out_cpu
    CUDA: upsample_nearest3d_out_cuda

- func: upsample_nearest3d(Tensor self, int[3] output_size) -> Tensor
  python_module: nn
  dispatch:
    CPU: upsample_nearest3d_cpu
    CUDA: upsample_nearest3d_cuda

- func: upsample_nearest3d_backward(Tensor grad_output, int[3] output_size, int[5] input_size, *, Tensor(a!) grad_input) -> Tensor(a!)
  python_module: nn
  dispatch:
    CPU: upsample_nearest3d_backward_out_cpu
    CUDA: upsample_nearest3d_backward_out_cuda

- func: upsample_nearest3d_backward(Tensor grad_output, int[3] output_size, int[5] input_size) -> Tensor
  python_module: nn
  dispatch:
    CPU: upsample_nearest3d_backward_cpu
    CUDA: upsample_nearest3d_backward_cuda

- func: sigmoid_backward(Tensor grad_output, Tensor output, *, Tensor(a!) grad_input) -> Tensor(a!)
  python_module: nn
  dispatch:
    CPU: legacy::cpu::_thnn_sigmoid_backward_out
    CUDA: legacy::cuda::_thnn_sigmoid_backward_out

- func: sigmoid_backward(Tensor grad_output, Tensor output) -> Tensor
  python_module: nn
  dispatch:
    CPU: legacy::cpu::_thnn_sigmoid_backward
    CUDA: legacy::cuda::_thnn_sigmoid_backward

- func: tanh_backward(Tensor grad_output, Tensor output, *, Tensor(a!) grad_input) -> Tensor(a!)
  python_module: nn
  dispatch:
    CPU: legacy::cpu::_thnn_tanh_backward_out
    CUDA: legacy::cuda::_thnn_tanh_backward_out

- func: tanh_backward(Tensor grad_output, Tensor output) -> Tensor
  python_module: nn
  dispatch:
    CPU: legacy::cpu::_thnn_tanh_backward
    CUDA: legacy::cuda::_thnn_tanh_backward

- func: conv_transpose2d(Tensor self, Tensor weight, int[2] kernel_size, Tensor? bias=None, int[2] stride=1, int[2] padding=0, int[2] output_padding=0, int[2] dilation=1, *, Tensor(a!) out) -> Tensor(a!)
  python_module: nn
  dispatch:
    CPU: conv_transpose2d_out_cpu
    CUDA: conv_transpose2d_out_cuda

- func: conv_transpose2d(Tensor self, Tensor weight, int[2] kernel_size, Tensor? bias=None, int[2] stride=1, int[2] padding=0, int[2] output_padding=0, int[2] dilation=1) -> Tensor
  python_module: nn
  dispatch:
    CPU: conv_transpose2d_cpu
    CUDA: conv_transpose2d_cuda

- func: conv_transpose2d_backward(Tensor grad_output, Tensor self, Tensor weight, int[2] kernel_size, int[2] stride, int[2] padding, int[2] output_padding, int[2] dilation, Tensor columns, Tensor ones, *, Tensor?(a!) grad_input, Tensor?(b!) grad_weight, Tensor?(c!) grad_bias) -> (Tensor(a!), Tensor(b!), Tensor(c!))
  python_module: nn
  dispatch:
    CPU: conv_transpose2d_backward_out_cpu
    CUDA: conv_transpose2d_backward_out_cuda

- func: conv_transpose2d_backward(Tensor grad_output, Tensor self, Tensor weight, int[2] kernel_size, int[2] stride, int[2] padding, int[2] output_padding, int[2] dilation, Tensor columns, Tensor ones, bool[3] output_mask) -> (Tensor grad_input, Tensor grad_weight, Tensor grad_bias)
  python_module: nn
  dispatch:
    CPU: conv_transpose2d_backward_cpu
    CUDA: conv_transpose2d_backward_cuda

- func: conv_transpose3d(Tensor self, Tensor weight, int[3] kernel_size, Tensor? bias=None, int[3] stride=1, int[3] padding=0, int[3] output_padding=0, int[3] dilation=1, *, Tensor(a!) out) -> Tensor(a!)
  python_module: nn
  dispatch:
    CPU: conv_transpose3d_out_cpu
    CUDA: conv_transpose3d_out_cuda

- func: conv_transpose3d(Tensor self, Tensor weight, int[3] kernel_size, Tensor? bias=None, int[3] stride=1, int[3] padding=0, int[3] output_padding=0, int[3] dilation=1) -> Tensor
  python_module: nn
  dispatch:
    CPU: conv_transpose3d_cpu
    CUDA: conv_transpose3d_cuda

- func: conv_transpose3d_backward(Tensor grad_output, Tensor self, Tensor weight, int[3] kernel_size, int[3] stride, int[3] padding, int[3] output_padding, int[3] dilation, Tensor finput, Tensor fgrad_input, *, Tensor?(a!) grad_input, Tensor?(b!) grad_weight, Tensor?(c!) grad_bias) -> (Tensor(a!), Tensor(b!), Tensor(c!))
  python_module: nn
  dispatch:
    CPU: conv_transpose3d_backward_out_cpu
    CUDA: conv_transpose3d_backward_out_cuda

- func: conv_transpose3d_backward(Tensor grad_output, Tensor self, Tensor weight, int[3] kernel_size, int[3] stride, int[3] padding, int[3] output_padding, int[3] dilation, Tensor finput, Tensor fgrad_input, bool[3] output_mask) -> (Tensor grad_input, Tensor grad_weight, Tensor grad_bias)
  python_module: nn
  dispatch:
    CPU: conv_transpose3d_backward_cpu
    CUDA: conv_transpose3d_backward_cuda

- func: thnn_conv2d(Tensor self, Tensor weight, int[2] kernel_size, Tensor? bias=None, int[2] stride=1, int[2] padding=0, *, Tensor(a!) out) -> Tensor(a!)
  python_module: nn

- func: thnn_conv2d(Tensor self, Tensor weight, int[2] kernel_size, Tensor? bias=None, int[2] stride=1, int[2] padding=0) -> Tensor
  python_module: nn

- func: thnn_conv2d_forward(Tensor self, Tensor weight, int[2] kernel_size, Tensor? bias, int[2] stride, int[2] padding, *, Tensor(a!) output, Tensor(b!) finput, Tensor(c!) fgrad_input) -> (Tensor(a!), Tensor(b!), Tensor(c!))
  python_module: nn
  dispatch:
    CPU: legacy::cpu::_thnn_conv2d_forward_out
    CUDA: legacy::cuda::_thnn_conv2d_forward_out

- func: thnn_conv2d_forward(Tensor self, Tensor weight, int[2] kernel_size, Tensor? bias, int[2] stride, int[2] padding) -> (Tensor output, Tensor finput, Tensor fgrad_input)
  python_module: nn
  dispatch:
    CPU: legacy::cpu::_thnn_conv2d_forward
    CUDA: legacy::cuda::_thnn_conv2d_forward

- func: thnn_conv2d_backward(Tensor grad_output, Tensor self, Tensor weight, int[2] kernel_size, int[2] stride, int[2] padding, Tensor finput, Tensor fgrad_input, *, Tensor?(a!) grad_input, Tensor?(b!) grad_weight, Tensor?(c!) grad_bias) -> (Tensor(a!), Tensor(b!), Tensor(c!))
  python_module: nn
  dispatch:
    CPU: legacy::cpu::_thnn_conv2d_backward_out
    CUDA: legacy::cuda::_thnn_conv2d_backward_out

- func: thnn_conv2d_backward(Tensor grad_output, Tensor self, Tensor weight, int[2] kernel_size, int[2] stride, int[2] padding, Tensor finput, Tensor fgrad_input, bool[3] output_mask) -> (Tensor grad_input, Tensor grad_weight, Tensor grad_bias)
  python_module: nn
  dispatch:
    CPU: legacy::cpu::_thnn_conv2d_backward
    CUDA: legacy::cuda::_thnn_conv2d_backward

- func: thnn_conv_depthwise2d(Tensor self, Tensor weight, int[2] kernel_size, Tensor? bias=None, int[2] stride=1, int[2] padding=0, int[2] dilation=1, *, Tensor(a!) out) -> Tensor(a!)
  python_module: nn

- func: thnn_conv_depthwise2d(Tensor self, Tensor weight, int[2] kernel_size, Tensor? bias=None, int[2] stride=1, int[2] padding=0, int[2] dilation=1) -> Tensor
  python_module: nn

- func: thnn_conv_depthwise2d_forward(Tensor self, Tensor weight, int[2] kernel_size, Tensor? bias, int[2] stride, int[2] padding, int[2] dilation, *, Tensor(a!) out) -> Tensor(a!)
  python_module: nn
  dispatch:
    CUDA: legacy::cuda::_thnn_conv_depthwise2d_forward_out

- func: thnn_conv_depthwise2d_forward(Tensor self, Tensor weight, int[2] kernel_size, Tensor? bias, int[2] stride, int[2] padding, int[2] dilation) -> Tensor
  python_module: nn
  dispatch:
    CUDA: legacy::cuda::_thnn_conv_depthwise2d_forward

- func: thnn_conv_depthwise2d_backward(Tensor grad_output, Tensor self, Tensor weight, int[2] kernel_size, int[2] stride, int[2] padding, int[2] dilation, *, Tensor?(a!) grad_input, Tensor?(b!) grad_weight) -> (Tensor(a!), Tensor(b!))
  python_module: nn
  dispatch:
    CUDA: legacy::cuda::_thnn_conv_depthwise2d_backward_out

- func: thnn_conv_depthwise2d_backward(Tensor grad_output, Tensor self, Tensor weight, int[2] kernel_size, int[2] stride, int[2] padding, int[2] dilation, bool[2] output_mask) -> (Tensor grad_input, Tensor grad_weight)
  python_module: nn
  dispatch:
    CUDA: legacy::cuda::_thnn_conv_depthwise2d_backward

- func: thnn_conv3d(Tensor self, Tensor weight, int[3] kernel_size, Tensor? bias=None, int[3] stride=1, int[3] padding=0, *, Tensor(a!) out) -> Tensor(a!)
  python_module: nn

- func: thnn_conv3d(Tensor self, Tensor weight, int[3] kernel_size, Tensor? bias=None, int[3] stride=1, int[3] padding=0) -> Tensor
  python_module: nn

- func: thnn_conv3d_forward(Tensor self, Tensor weight, int[3] kernel_size, Tensor? bias, int[3] stride, int[3] padding, *, Tensor(a!) output, Tensor(b!) finput, Tensor(c!) fgrad_input) -> (Tensor(a!), Tensor(b!), Tensor(c!))
  python_module: nn
  dispatch:
    CPU: legacy::cpu::_thnn_conv3d_forward_out

- func: thnn_conv3d_forward(Tensor self, Tensor weight, int[3] kernel_size, Tensor? bias, int[3] stride, int[3] padding) -> (Tensor output, Tensor finput, Tensor fgrad_input)
  python_module: nn
  dispatch:
    CPU: legacy::cpu::_thnn_conv3d_forward

- func: thnn_conv3d_backward(Tensor grad_output, Tensor self, Tensor weight, int[3] kernel_size, int[3] stride, int[3] padding, Tensor finput, Tensor fgrad_input, *, Tensor?(a!) grad_input, Tensor?(b!) grad_weight, Tensor?(c!) grad_bias) -> (Tensor(a!), Tensor(b!), Tensor(c!))
  python_module: nn
  dispatch:
    CPU: legacy::cpu::_thnn_conv3d_backward_out

- func: thnn_conv3d_backward(Tensor grad_output, Tensor self, Tensor weight, int[3] kernel_size, int[3] stride, int[3] padding, Tensor finput, Tensor fgrad_input, bool[3] output_mask) -> (Tensor grad_input, Tensor grad_weight, Tensor grad_bias)
  python_module: nn
  dispatch:
    CPU: legacy::cpu::_thnn_conv3d_backward

- func: conv_dilated2d(Tensor self, Tensor weight, int[2] kernel_size, Tensor? bias=None, int[2] stride=1, int[2] padding=0, int[2] dilation=1) -> Tensor
  python_module: nn
  dispatch:
    CPU: conv_dilated2d_cpu
    CUDA: conv_dilated2d_cuda

- func: conv_dilated2d_backward(Tensor grad_output, Tensor self, Tensor weight, int[2] kernel_size, int[2] stride, int[2] padding, int[2] dilation, bool[3] output_mask) -> (Tensor grad_input, Tensor grad_weight, Tensor grad_bias)
  python_module: nn
  dispatch:
    CPU: conv_dilated2d_backward_cpu
    CUDA: conv_dilated2d_backward_cuda

- func: conv_dilated3d(Tensor self, Tensor weight, int[3] kernel_size, Tensor? bias=None, int[3] stride=1, int[3] padding=0, int[3] dilation=1) -> Tensor
  python_module: nn
  dispatch:
    CPU: conv_dilated3d_cpu
    CUDA: conv_dilated3d_cuda

- func: conv_dilated3d_backward(Tensor grad_output, Tensor self, Tensor weight, int[3] kernel_size, int[3] stride, int[3] padding, int[3] dilation, bool[3] output_mask) -> (Tensor grad_input, Tensor grad_weight, Tensor grad_bias)
  python_module: nn
  dispatch:
    CPU: conv_dilated3d_backward_cpu
    CUDA: conv_dilated3d_backward_cuda

- func: col2im(Tensor self, int[2] output_size, int[2] kernel_size, int[2] dilation, int[2] padding, int[2] stride, *, Tensor(a!) out) -> Tensor(a!)
  python_module: nn
  dispatch:
    CPU: col2im_out_cpu
    CUDA: col2im_out_cuda

- func: col2im(Tensor self, int[2] output_size, int[2] kernel_size, int[2] dilation, int[2] padding, int[2] stride) -> Tensor
  python_module: nn
  dispatch:
    CPU: col2im_cpu
    CUDA: col2im_cuda

- func: col2im_backward(Tensor grad_output, int[2] kernel_size, int[2] dilation, int[2] padding, int[2] stride, *, Tensor(a!) grad_input) -> Tensor(a!)
  python_module: nn
  dispatch:
    CPU: col2im_backward_out_cpu
    CUDA: col2im_backward_out_cuda

- func: col2im_backward(Tensor grad_output, int[2] kernel_size, int[2] dilation, int[2] padding, int[2] stride) -> Tensor
  python_module: nn
  dispatch:
    CPU: col2im_backward_cpu
    CUDA: col2im_backward_cuda

- func: im2col(Tensor self, int[2] kernel_size, int[2] dilation, int[2] padding, int[2] stride, *, Tensor(a!) out) -> Tensor(a!)
  python_module: nn
  dispatch:
    CPU: im2col_out_cpu
    CUDA: im2col_out_cuda

- func: im2col(Tensor self, int[2] kernel_size, int[2] dilation, int[2] padding, int[2] stride) -> Tensor
  python_module: nn
  dispatch:
    CPU: im2col_cpu
    CUDA: im2col_cuda

- func: im2col_backward(Tensor grad_output, int[2] input_size, int[2] kernel_size, int[2] dilation, int[2] padding, int[2] stride, *, Tensor(a!) grad_input) -> Tensor(a!)
  python_module: nn
  dispatch:
    CPU: im2col_backward_out_cpu
    CUDA: im2col_backward_out_cuda

- func: im2col_backward(Tensor grad_output, int[2] input_size, int[2] kernel_size, int[2] dilation, int[2] padding, int[2] stride) -> Tensor
  python_module: nn
  dispatch:
    CPU: im2col_backward_cpu
    CUDA: im2col_backward_cuda<|MERGE_RESOLUTION|>--- conflicted
+++ resolved
@@ -2789,21 +2789,13 @@
     QuantizedCPU: qscheme_quant
 
 - func: fake_quantize_per_tensor_affine(Tensor self, float scale, int zero_point, int quant_min, int quant_max) -> Tensor
-<<<<<<< HEAD
-  variants: function, method
-=======
-  variants: function
->>>>>>> 6ffacd5f
+  variants: function
   dispatch:
     CPU: fake_quantize_per_tensor_affine_cpu
     CUDA: fake_quantize_per_tensor_affine_cuda
 
 - func: fake_quantize_per_tensor_affine_backward(Tensor grad, Tensor self, float scale, int zero_point, int quant_min, int quant_max) -> Tensor
-<<<<<<< HEAD
-  variants: function, method
-=======
-  variants: function
->>>>>>> 6ffacd5f
+  variants: function
   dispatch:
     CPU: fake_quantize_per_tensor_affine_backward_cpu
     CUDA: fake_quantize_per_tensor_affine_backward_cuda
