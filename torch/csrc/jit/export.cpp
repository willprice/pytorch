#include <google/protobuf/util/json_util.h>
#include <google/protobuf/util/type_resolver_util.h>

#include <torch/csrc/autograd/symbolic.h>
#include <torch/csrc/jit/export.h>
#include <torch/csrc/onnx/onnx.h>

#include <ATen/core/functional.h>
#include <c10/util/Exception.h>
#include <torch/csrc/jit/import_export_helpers.h>
#include <torch/csrc/jit/passes/dead_code_elimination.h>
#include <torch/csrc/jit/passes/python_print.h>
#include <torch/csrc/jit/pickler.h>
#include <torch/csrc/jit/source_range_serialization.h>

#include <caffe2/core/types.h>
#include <caffe2/proto/caffe2_pb.h>
#include <caffe2/proto/torch_pb.h>
#include <caffe2/serialize/inline_container.h>
#include <onnx/onnx_pb.h>

#include <ATen/ATen.h>
#include <c10/util/Optional.h>

#include <fstream>
#include <memory>
#include <set>
#include <sstream>
#include <string>
#include <vector>

namespace torch {
namespace jit {

namespace {
namespace onnx_torch = ::torch::onnx;
namespace onnx = ::ONNX_NAMESPACE;

namespace {
ExportModuleExtraFilesHook& GetExtraFilesHook() {
  static ExportModuleExtraFilesHook func = nullptr;
  return func;
};
}

class ScriptModuleSerializer;

std::string getNodeStackTraceString(const Node* n) {
  return n->sourceRange().str();
}

void validateBlock(
    Block* b,
    onnx_torch::OperatorExportTypes operator_export_type) {
  for (auto node : b->nodes()) {
    for (Block* sub_block : node->blocks()) {
      validateBlock(sub_block, operator_export_type);
    }
    // Macro'ed so we get a marginally better line number on failed export
#define FAIL_EXPORT(name)                          \
  throw std::runtime_error(                        \
      std::string("ONNX export failed: ") + name + \
      "\n\nGraph we tried to export:\n" + b->owningGraph()->toString());
    if (node->kind() == prim::PythonOp) {
      auto py_node = static_cast<PythonOp*>(node);
      FAIL_EXPORT(
          "Couldn't export Python operator " + py_node->name() +
          "\n\nDefined at:\n" + getNodeStackTraceString(node))
    } else {
      // Special error messages for certain types of operators
      if (node->kind() == aten::expand) {
        if (operator_export_type ==
            onnx_torch::OperatorExportTypes::ONNX_ATEN_FALLBACK) {
          WithInsertPoint guard(node);
          auto* new_node =
              b->owningGraph()->insertNode(b->owningGraph()->create(
                  Symbol(::c10::onnx::ATen),
                  node->inputs(),
                  node->outputs().size()));
          for (size_t i = 0; i < node->outputs().size(); ++i) {
            node->output(i)->replaceAllUsesWith(new_node->output(i));
          }
          new_node->s_(Symbol::fromQualString("attr::operator"), "expand");
        }
      }
      if (node->kind() == prim::PackPadded || node->kind() == prim::PadPacked) {
        FAIL_EXPORT(
            "Cannot export individual pack_padded_sequence or pad_packed_sequence; these operations must occur in pairs.\n\nUsage of this operation occurred at:\n" +
            getNodeStackTraceString(node));
      }
      bool is_aten_enabled = operator_export_type ==
              onnx_torch::OperatorExportTypes::ONNX_ATEN_FALLBACK ||
          operator_export_type == onnx_torch::OperatorExportTypes::ONNX_ATEN;
      if (!node->kind().is_onnx() && !node->kind().is_caffe2() &&
          !is_aten_enabled && !node->mustBeNone()) {
        FAIL_EXPORT(
            "Couldn't export operator " + node->kind().toDisplayString() +
            "\n\nDefined at:\n" + getNodeStackTraceString(node));
      }
    }
#undef FAIL_EXPORT
  }
}

void validateGraph(
    const std::shared_ptr<Graph>& graph,
    onnx_torch::OperatorExportTypes operator_export_type) {
  validateBlock(graph->block(), operator_export_type);
  // this is run on an onnx graph which doesn't have side effects.
  // ignore side effects in dead code elimination.
  EliminateDeadCode(graph->block(), true, DCESideEffectPolicy::ALLOW_DELETING_NODES_WITH_SIDE_EFFECTS);
}

class EncoderBase {
 public:
  EncoderBase(
      onnx_torch::OperatorExportTypes operator_export_type,
      bool strip_doc);

  onnx::ModelProto get_model_proto() {
    return model_proto_;
  }

 protected:
  // Using std::map instead of std::unordered_map for initializers
  // in EncodeGraph cosntructor so that the order in which initializers
  // get written to the ONNX graph is always the deterministic and
  // predictable. While this is not a ONNX requirement, it is needed
  // for testing purposes in tests that use _export_to_pretty_string()
  // for validating ONNX graphs.
  void EncodeGraph(
      onnx::GraphProto* graph_proto,
      const std::shared_ptr<Graph>& graph,
      const std::map<std::string, at::Tensor>& initializers =
        std::map<std::string, at::Tensor>(),
      const std::unordered_map<std::string, std::unordered_map<int64_t, std::string>>& dynamic_axes =
        std::unordered_map<std::string, std::unordered_map<int64_t, std::string>>());

  void EncodeBlock(
      onnx::GraphProto* graph_proto,
      const Block* block,
      const std::map<std::string, at::Tensor>& initializers =
        std::map<std::string, at::Tensor>(),
      const std::unordered_map<std::string, std::unordered_map<int64_t, std::string>>& dynamic_axes =
        std::unordered_map<std::string, std::unordered_map<int64_t, std::string>>());

  virtual void EncodeTensor(
      onnx::TensorProto* tensor_proto,
      const at::Tensor& tensor,
      const c10::optional<std::string> external_ref = {}) = 0;

  virtual void EncodeIntermediateValueInfo(
      onnx::GraphProto* graph_proto,
      const Value* n){};

  virtual void EncodeValueInfo(
      onnx::GraphProto* graph_proto,
      onnx::ValueInfoProto* v,
      const Value* n,
      const std::unordered_map<std::string, std::unordered_map<int64_t, std::string>>& dynamic_axes =
        std::unordered_map<std::string, std::unordered_map<int64_t, std::string>>());

  void AddAttribute(
      onnx::NodeProto* node_proto,
      const jit::Node* node,
      const jit::Symbol name);

  onnx::ModelProto model_proto_;
  size_t num_blocks_;
  onnx_torch::OperatorExportTypes operator_export_type_;
  bool strip_doc_;
  std::set<std::string> domains_;
};

onnx::TensorProto_DataType ATenTypeToOnnxType(at::ScalarType at_type) {
  switch (at_type) {
    case at::kDouble:
      return onnx::TensorProto_DataType_DOUBLE;
    case at::kFloat:
      return onnx::TensorProto_DataType_FLOAT;
    case at::kHalf:
      return onnx::TensorProto_DataType_FLOAT16;
    case at::kByte:
      return onnx::TensorProto_DataType_UINT8;
    case at::kChar:
      return onnx::TensorProto_DataType_INT8;
    case at::kShort:
      return onnx::TensorProto_DataType_INT16;
    case at::kInt:
      return onnx::TensorProto_DataType_INT32;
    case at::kLong:
      return onnx::TensorProto_DataType_INT64;
    case at::kBool:
      return onnx::TensorProto_DataType_BOOL;
    default:
      AT_ERROR("unexpected tensor scalar type");
  }
}

EncoderBase::EncoderBase(
    onnx_torch::OperatorExportTypes operator_export_type,
    bool strip_doc)
    : num_blocks_(0),
      operator_export_type_(operator_export_type),
      strip_doc_(strip_doc) {
  model_proto_.set_producer_name("pytorch");
  // we pin IR version to version 4 (01/22/2019) instead of using
  // onnx::IR_VERSION. with this change, the test_operators.py will be more
  // stable. only bump it when it's necessary
  model_proto_.set_ir_version(4);
  // TODO: set the producer version using appropriate function call
  model_proto_.set_producer_version("1.2");
}

void EncoderBase::EncodeValueInfo(
    onnx::GraphProto* graph_proto,
    onnx::ValueInfoProto* v,
    const Value* n,
    const std::unordered_map<std::string, std::unordered_map<int64_t, std::string>>& dynamic_axes) {
  std::string name = n->debugName();
  v->set_name(name);
  if (CompleteTensorTypePtr node_type = n->type()->cast<CompleteTensorType>()) {
    onnx::TypeProto* t = v->mutable_type();
    onnx::TypeProto_Tensor* tensor_type = t->mutable_tensor_type();
    onnx::TensorShapeProto* shape = tensor_type->mutable_shape();
    const std::vector<std::int64_t>& sizes = node_type->sizes();
    for (size_t i = 0; i < sizes.size(); i++) {
      shape->add_dim();
      if ((dynamic_axes.find(name) != dynamic_axes.end()) &&
          (dynamic_axes.at(name).find(i) != dynamic_axes.at(name).end())){
        shape->mutable_dim(i)->set_dim_param(dynamic_axes.at(name).at(i));
      }
      else{
        shape->mutable_dim(i)->set_dim_value(sizes[i]);
      }
    }
    tensor_type->set_elem_type(ATenTypeToOnnxType(node_type->scalarType()));
  } else if (BoolTypePtr node_type = n->type()->cast<BoolType>()) {
    onnx::TypeProto* t = v->mutable_type();
    onnx::TypeProto_Tensor* tensor_type = t->mutable_tensor_type();
    tensor_type->set_elem_type(ATenTypeToOnnxType(at::kBool));
  }
}

void EncoderBase::EncodeGraph(
    onnx::GraphProto* graph_proto,
    const std::shared_ptr<Graph>& graph,
    const std::map<std::string, at::Tensor>& initializers,
    const std::unordered_map<std::string, std::unordered_map<int64_t, std::string>>& dynamic_axes) {
  EncodeBlock(graph_proto, graph->block(), initializers, dynamic_axes);
}

void EncoderBase::EncodeBlock(
    onnx::GraphProto* graph_proto,
    const Block* block,
    const std::map<std::string, at::Tensor>& initializers,
    const std::unordered_map<std::string, std::unordered_map<int64_t, std::string>>& dynamic_axes) {
  AT_ASSERT(graph_proto != nullptr);
  std::string block_name = "torch-jit-export";
  if (num_blocks_) {
    block_name += std::to_string(num_blocks_);
  }
  num_blocks_++;
  graph_proto->set_name(block_name);

  for (auto input : block->inputs()) {
    onnx::ValueInfoProto* v = graph_proto->add_input();
    EncodeValueInfo(graph_proto, v, input, dynamic_axes);
  }
  for (auto output : block->outputs()) {
    onnx::ValueInfoProto* v = graph_proto->add_output();
    EncodeValueInfo(graph_proto, v, output, dynamic_axes);
  }
  for (auto node : block->nodes()) {
    bool is_raw_export =
        operator_export_type_ == onnx_torch::OperatorExportTypes::RAW;
    if (node->mustBeNone() && !is_raw_export) {
      // None nodes are used to implement optional inputs. One
      // way to "not provide" an optional input is to create an
      // Undefined node, and pass its output as that input.
      continue;
    }
    auto p_n = graph_proto->add_node();
    if (!strip_doc_) {
      p_n->set_doc_string(node->sourceRange().str());
    }
    for (auto input : node->inputs()) {
      if (input->node()->mustBeNone() && !is_raw_export) {
        p_n->add_input("");
      } else {
        p_n->add_input(input->debugName());
      }
    }
    for (auto output : node->outputs()) {
      p_n->add_output(output->debugName());
      EncodeIntermediateValueInfo(graph_proto, output);
    }
    if (!node->kind().is_onnx()) {
      p_n->set_domain(node->kind().domainString());
      domains_.insert(node->kind().domainString());
    }
    if (is_raw_export) {
      AT_ASSERT(!node->kind().is_onnx());
    } else if (operator_export_type_ == onnx_torch::OperatorExportTypes::ONNX) {
      AT_ASSERT(
          !node->kind().is_aten() && !node->kind().is_prim() &&
          !node->kind().is_attr());
    }
    p_n->set_op_type(node->kind().toUnqualString());
    for (auto attr_name : node->attributeNames()) {
      AddAttribute(p_n, node, attr_name);
    }
    if (is_raw_export && node->blocks().size() > 0) {
      auto blocks = p_n->add_attribute();
      blocks->set_name("_blocks");
      blocks->set_type(onnx::AttributeProto_AttributeType_GRAPHS);
      for (auto block : node->blocks()) {
        auto graph = blocks->add_graphs();
        EncodeBlock(graph, block, initializers);
      }
    }
    if (node->kind() == ::c10::onnx::Loop) {
      AT_ASSERT(node->blocks().size() == 1);

      auto body = p_n->add_attribute();
      body->set_name("body");
      body->set_type(onnx::AttributeProto_AttributeType_GRAPH);
      auto g = body->mutable_g();
      EncodeBlock(g, node->blocks()[0]);
    }
    if (node->kind() == ::c10::onnx::If) {
      AT_ASSERT(node->blocks().size() == 2);

      auto true_branch = p_n->add_attribute();
      true_branch->set_name("then_branch");
      true_branch->set_type(onnx::AttributeProto_AttributeType_GRAPH);
      auto true_g = true_branch->mutable_g();
      EncodeBlock(true_g, node->blocks()[0]);

      auto false_branch = p_n->add_attribute();
      false_branch->set_name("else_branch");
      false_branch->set_type(onnx::AttributeProto_AttributeType_GRAPH);
      auto false_g = false_branch->mutable_g();
      EncodeBlock(false_g, node->blocks()[1]);
    }
  }
  AT_ASSERT(block->inputs().size() >= initializers.size());
  for (auto& name_tensor_pair : initializers) {
    auto p = graph_proto->add_initializer();
    p->set_name(name_tensor_pair.first);
    EncodeTensor(p, name_tensor_pair.second, name_tensor_pair.first);
  }
}

void EncoderBase::AddAttribute(
    onnx::NodeProto* node_proto,
    const jit::Node* node,
    const jit::Symbol name) {
  auto attr = node_proto->add_attribute();
  AT_ASSERT(name.is_attr());
  attr->set_name(name.toUnqualString());
  switch (node->kindOf(name)) {
    case AttributeKind::f:
      attr->set_f(node->f(name));
      attr->set_type(onnx::AttributeProto_AttributeType_FLOAT);
      break;
    case AttributeKind::fs:
      attr->set_type(onnx::AttributeProto_AttributeType_FLOATS);
      for (auto& v : node->fs(name))
        attr->add_floats(v);
      break;
    case AttributeKind::i:
      attr->set_type(onnx::AttributeProto_AttributeType_INT);
      attr->set_i(node->i(name));
      break;
    case AttributeKind::is:
      attr->set_type(onnx::AttributeProto_AttributeType_INTS);
      for (auto& v : node->is(name))
        attr->add_ints(v);
      break;
    case AttributeKind::s:
      attr->set_type(onnx::AttributeProto_AttributeType_STRING);
      attr->set_s(node->s(name));
      break;
    case AttributeKind::ss:
      attr->set_type(onnx::AttributeProto_AttributeType_STRINGS);
      for (auto& v : node->ss(name))
        attr->add_strings(v);
      break;
    case AttributeKind::t: {
      attr->set_type(onnx::AttributeProto_AttributeType_TENSOR);
      auto t = attr->mutable_t();
      EncodeTensor(t, node->t(name));
    } break;
    case AttributeKind::ts:
      attr->set_type(onnx::AttributeProto_AttributeType_TENSORS);
      for (auto& v : node->ts(name)) {
        auto t = attr->add_tensors();
        EncodeTensor(t, v);
      }
      break;
    case AttributeKind::g: {
      attr->set_type(onnx::AttributeProto_AttributeType_GRAPH);
      auto g = attr->mutable_g();
      EncodeGraph(g, node->g(name));
    } break;
    case AttributeKind::gs:
      attr->set_type(onnx::AttributeProto_AttributeType_GRAPHS);
      for (auto& v : node->gs(name)) {
        auto g = attr->add_graphs();
        EncodeGraph(g, v);
      }
      break;
    default:
      throw std::runtime_error("unexpected attribute kind");
  }
}

class GraphEncoder : public EncoderBase {
 public:
  GraphEncoder(
      const std::shared_ptr<Graph>& graph,
      int64_t onnx_opset_version,
      onnx_torch::OperatorExportTypes operator_export_type,
      const std::map<std::string, at::Tensor>& initializers,
      const std::unordered_map<std::string, std::unordered_map<int64_t, std::string>>& dynamic_axes,
      bool defer_weight_export,
      bool strip_doc);

  RawDataExportMap get_raw_data_export_map() {
    return raw_data_export_map_;
  }

 private:
  void EncodeTensor(
      onnx::TensorProto* tensor_proto,
      const at::Tensor& tensor,
      const c10::optional<std::string> external_ref = {}) override;

  RawDataExportMap raw_data_export_map_;
  bool defer_weight_export_;
};

GraphEncoder::GraphEncoder(
    const std::shared_ptr<Graph>& graph,
    int64_t onnx_opset_version,
    onnx_torch::OperatorExportTypes operator_export_type,
    const std::map<std::string, at::Tensor>& initializers,
    const std::unordered_map<std::string, std::unordered_map<int64_t, std::string>>& dynamic_axes,
    bool defer_weight_export,
    bool strip_doc)
    : EncoderBase(operator_export_type, strip_doc),
      defer_weight_export_(defer_weight_export) {
  if (operator_export_type != onnx_torch::OperatorExportTypes::RAW) {
    validateGraph(graph, operator_export_type);
  }

  auto* imp = model_proto_.add_opset_import();
  // This is the version of ONNX operator set we are targeting
  imp->set_version(onnx_opset_version);

  EncodeGraph(model_proto_.mutable_graph(), graph, initializers, dynamic_axes);

  for (const std::string& domain : domains_) {
    auto* opset = model_proto_.add_opset_import();
    opset->set_domain(domain);
    opset->set_version(0);
  }
}

void GraphEncoder::EncodeTensor(
    onnx::TensorProto* tensor_proto,
    const at::Tensor& tensor,
    const c10::optional<std::string> external_ref) {
  for (auto d : tensor.sizes()) {
    tensor_proto->add_dims(d);
  }
  tensor_proto->set_data_type(ATenTypeToOnnxType(tensor.scalar_type()));
  // CPU's HalfTensor doesn't have contiguous(), so first calling contiguous()
  auto t = tensor.contiguous().cpu();
  // Add a buffer to the raw_data_export_map for the caller to dump into an
  // external data store. If external_ref is not specified, we instead dump
  // the contiguous data into the protobuf itself
  if (defer_weight_export_ && external_ref) {
    // For now, we use the name of the tensor as the external lookup name to
    // avoid ONNX protobuf changes.
    AT_ASSERT(external_ref.value() == tensor_proto->name());
    AT_ASSERT(raw_data_export_map_.count(external_ref.value()) == 0);
    raw_data_export_map_[external_ref.value()] = t;
    tensor_proto->set_raw_data("__EXTERNAL");
  } else {
    AT_ASSERT(t.is_contiguous());
    tensor_proto->set_raw_data(std::string(
        static_cast<char*>(t.data_ptr()), t.element_size() * t.numel()));
  }
}

// this is a serializer class which saves script modules to pt files. the
// content of the file is written using PyTorchStreamWriter, for details please
// check caffe2/serialize/inline_container.h. all the records except the last
// one are tensor data, and the last record is a serialized ModelProto, defined
// in caffe2/proto/torch.proto. ModelProto contains all the metadata of the
// model, and it is serialized as json.
class ScriptModuleSerializer final {
 public:
  ScriptModuleSerializer(const std::string& filename);

  ScriptModuleSerializer(std::ostream* ofs);

  void serialize(
      const script::Module& module,
      const script::ExtraFilesMap& extra_files = script::ExtraFilesMap());

 private:
  void convertModel(
      const script::Module& module,
      torch::ModelDef* model_def,
      const script::ExtraFilesMap& extra_files);

  // add a tensor to the tensorTable
  // returns the offset into the tensor table
  size_t addTensor(const at::Tensor& tensor);

  // write the content of the tensor to the file/stream, and save the
  // offset in the storageMap_
  void convertAndWriteTensor(
      size_t tensor_id,
      const at::Tensor& tensor,
      torch::TensorDef* tensor_proto,
      std::unordered_map<const void*, std::string>& storageMap);

  // dump all the tensors in the tensorTable_ to a ModelDef (metadata) and
  // the file/stream (the content), assuming all the information of the
  // tensors has been collected. the method calls convertAndWriteTensor
  // to dump the content of a tensor
  void writeTensorTable(torch::ModelDef* model_def);

  // Write the list of ivalues to a file as a pickle program
  void writeLibs(torch::ModelDef* model_def);

  IValue moduleGetState(const script::Module& module);

  void convertClass(const c10::NamedTypePtr& type);

  std::ofstream ofs_;
  caffe2::serialize::PyTorchStreamWriter writer_;

  // all tensors that will be stored
  std::vector<at::Tensor> tensor_table_;

  // A list of attributes (indexed by attr_def->id()) and module state (indexed
  // by module_def->id())
  // all classes used by this module hierarchy
  std::vector<c10::NamedTypePtr> class_table_;
  struct ClassInfo {
    std::string source;
    SourceRangeRecords debug_info;
  };
  OrderedDict<c10::NamedTypePtr, ClassInfo> converted_classes_;
};

// ScriptModuleSerializer's methods
ScriptModuleSerializer::ScriptModuleSerializer(const std::string& filename)
    : writer_(filename.c_str()) {
  // TODO appropriate support for mmap, right now we still use stream writer
}

ScriptModuleSerializer::ScriptModuleSerializer(std::ostream* ofs)
    : ofs_(), writer_(ofs) {}

void ScriptModuleSerializer::serialize(
    const script::Module& module,
    const script::ExtraFilesMap& extra_files) {
  C10_LOG_API_USAGE_ONCE("torch.script.save");
  TORCH_CHECK(
      !module.name().prefix().empty(),
      "Exported module must have at least one qualifier, "
      "like the `__main__` in `__main__.Foo`. Got: ",
      module.name().name());
  torch::ModelDef model_def;
  convertModel(module, &model_def, extra_files);
  std::string output;
  // NB: cannot use MessageToJsonString, since fbcode's protobuf is too old
  // be consistent with MessageToJsonString
  std::string url_prefix = "type.googleapis.com";
  std::unique_ptr<::google::protobuf::util::TypeResolver> resolver(
      ::google::protobuf::util::NewTypeResolverForDescriptorPool(
          url_prefix, model_def.GetDescriptor()->file()->pool()));
  ::google::protobuf::util::Status convert_result =
      ::google::protobuf::util::BinaryToJsonString(
          resolver.get(),
          url_prefix + "/" + model_def.GetDescriptor()->full_name(),
          model_def.SerializeAsString(),
          &output);
  if (!convert_result.ok()) {
    std::stringstream ss;
    ss << convert_result;
    AT_ERROR(ss.str());
  }
  writer_.writeRecord("model.json", output.data(), output.size());
  writer_.writeEndOfFile();
}

void ScriptModuleSerializer::writeLibs(torch::ModelDef* model_def) {
  static const std::string opset_string =
      c10::str("op_version_set = ", CURRENT_OP_VERSION_SET, "\n");

  // Convert all the classes that this model depends on
  for (const auto& class_type : class_table_) {
    convertClass(class_type);
  }

  // Mapping of filename => src. We need this because multiple clases may go in
  // the same file (e.g. foo.bar.Baz and foo.bar.Qux)

  // Aggregate classes into files by their qualified names
  std::unordered_map<std::string, std::ostringstream> fileToSrc;
  std::unordered_map<std::string, SourceRangeRecords> fileToDebug;
  for (auto& item : converted_classes_) {
    const auto& class_type = item.key();
    auto& class_info = item.value();

    // For the type, foo.bar.Baz
    const std::string filename = ImportExportHelpers::qualifierToPath(
        class_type->qualifier(), torch::ProtoVersion::PROTO_VERSION_NEWEST);
    // End state: filename is "foo/bar.py", in which we will define a class
    // named Baz
    auto& stream = fileToSrc[filename];

    // Adjust the SourceRange offsets since we are concatenating multiple
    // classes to a single file.
    // Need to add opset_string size as an offset because we will be prepending
    // it to the file. (We should remove this opset_version string at some point
    // and stash it in the model.json)
    const auto offset = static_cast<size_t>(stream.tellp()) + opset_string.size();
    for (auto& sourceRange : class_info.debug_info) {
      sourceRange.bytes += offset;
    }

    auto& debugInfo = fileToDebug[filename];
    debugInfo.insert(
        debugInfo.end(),
        class_info.debug_info.begin(),
        class_info.debug_info.end());
    fileToSrc[filename] << class_info.source;
  }

  for (const auto& item : fileToSrc) {
    const auto& filename = item.first;
    const auto src = item.second.str();
    const auto& debugInfo = fileToDebug.at(filename);

    // Prepend the opset_version string
    const auto lib_str = c10::str(opset_string, src);
    writer_.writeRecord(filename, lib_str.c_str(), lib_str.size());

    // Write out the debug information
    std::stringstream debugFilename;
    debugFilename << filename << ".debug_pkl";
    SourceRangePickler source_range_pickler;
    source_range_pickler.pickle(debugInfo);
    const auto& range_data = source_range_pickler.get_data();

    writer_.writeRecord(
        debugFilename.str(), range_data.data(), range_data.size());
  }
}

// python print the class and add to the converted_classes_. Recursively
// python print all classes that this class depends on.
void ScriptModuleSerializer::convertClass(
    const c10::NamedTypePtr& class_type) {
  if (converted_classes_.contains(class_type)) {
    return;
  }

  std::vector<c10::NamedTypePtr> class_deps;
  std::ostringstream class_stream;
  SourceRangeRecords source_ranges;
  PythonPrint(
      class_stream,
      source_ranges,
      class_type,
      tensor_table_,
      class_deps,
      /*enforce_importable=*/true);

  for (const auto& c : class_deps) {
    if (c == class_type) {
      // Don't re-process this class and enter an infinite loop. We need this
      // because we insert to converted_classes_ post-traversal, so the current
      // class isn't in there yet.
      continue;
    }
    convertClass(c);
  }
  // Insert *after* we've traversed the dependencies. This ensures that any
  // given class will appear after its dependencies in the order.
  ClassInfo info{class_stream.str(), std::move(source_ranges)};
  converted_classes_.insert(class_type, std::move(info));
}

void ScriptModuleSerializer::convertModel(
    const script::Module& module,
    torch::ModelDef* model_def,
    const script::ExtraFilesMap& extra_files) {
  model_def->set_producer_name("pytorch");
  model_def->set_producer_version("1.0"); // TODO: set the producer version
                                          // using appropriate function call
  model_def->set_proto_version(torch::ProtoVersion::PROTO_VERSION_NEWEST);

  // Serialize all code info.
  convertClass(module.type());

  // Then pickle the module
  Pickler pickler(&tensor_table_);
  pickler.start();
  pickler.addIValue(module.module_object());
  pickler.finish();
  writer_.writeRecord("data.pkl", pickler.stack().data(), pickler.stack().size());

  writeTensorTable(model_def);
  writeLibs(model_def);

  // Write out extra files.
  for (const auto& kv : extra_files) {
    const std::string key = "extra/" + kv.first;
    writer_.writeRecord(key, kv.second.data(), kv.second.size());
  }
  auto hook = GetExtraFilesHook();
  if (hook) {
    script::ExtraFilesMap hook_files = hook(module);
    for (const auto& kv : hook_files) {
      const std::string key = "extra/" + kv.first;
      writer_.writeRecord(key, kv.second.data(), kv.second.size());
    }
  }
}

/// Run module.__getstate__() and return the result
IValue ScriptModuleSerializer::moduleGetState(const script::Module& module) {
  return module.get_method("__getstate__")({});
}

size_t ScriptModuleSerializer::addTensor(const at::Tensor& tensor) {
  tensor_table_.push_back(tensor);
  return tensor_table_.size() - 1;
}

void ScriptModuleSerializer::convertAndWriteTensor(
    size_t tensor_id,
    const at::Tensor& tensor,
    torch::TensorDef* tensor_proto,
    std::unordered_map<const void*, std::string>& storageMap) {
  for (auto d : tensor.sizes()) {
    tensor_proto->add_dims(d);
  }
  for (auto s : tensor.strides()) {
    tensor_proto->add_strides(s);
  }
  tensor_proto->set_data_type(caffe2::TypeMetaToDataType(
      at::scalarTypeToTypeMeta(tensor.scalar_type())));
  tensor_proto->set_offset(tensor.storage_offset());

  tensor_proto->set_requires_grad(tensor.requires_grad());

  auto* key = tensor.storage().unsafeGetStorageImpl();
  auto storage_it = storageMap.find(key);
  if (storage_it == storageMap.end()) {
    WriteableTensorData data = getWriteableTensorData(tensor);
    std::string name = "tensors/" + std::to_string(tensor_id);
    writer_.writeRecord(name, data.data(), data.sizeInBytes());
    storage_it = storageMap.insert({key, name}).first;
  }

  auto* data = tensor_proto->mutable_data();
  data->set_key(storage_it->second);

  // handle device case, set the device_detail and load to CUDA device
  std::stringstream ss;
  ss << tensor.device();
  tensor_proto->set_device(ss.str());
}

void ScriptModuleSerializer::writeTensorTable(torch::ModelDef* model_def) {
  std::unordered_map<const void*, std::string> storageMap;
  size_t tensor_id = 0;
  for (const at::Tensor& t : tensor_table_) {
    auto* tensor_proto = model_def->add_tensors();
    convertAndWriteTensor(tensor_id++, t, tensor_proto, storageMap);
  }
}

<<<<<<< HEAD
=======
void ScriptModuleSerializer::writePickleArchive(
    const std::string& name,
    const std::vector<IValue>& ivalues) {
  Pickler pickler(&tensor_table_);
  pickler.protocol();
  pickler.startTuple();
  for (const IValue& ivalue : ivalues) {
    pickler.pushIValue(ivalue);
  }
  pickler.endTuple();
  pickler.stop();
  writer_.writeRecord(name, pickler.stack().data(), pickler.stack().size());
}

void ScriptModuleSerializer::convertModule(
    const script::Module& module,
    const std::string& prefix,
    const std::string& name,
    torch::ModuleDef* module_def) {
  module_def->set_name(name);
  module_def->set_optimize(true);

  // If __getstate__ and __setstate__ methods are provided, use those for
  // serializing instead of serializing the attributes directly
  bool user_provided_serialization =
      checkHasValidSetGetState(module.module_object()->type());
  if (user_provided_serialization) {
    // Run the '__getstate__' method on the module and store the result
    pickled_ivalues_.emplace_back(moduleGetState(module));
    module_def->set_get_state_attribute_id(pickled_ivalues_.size() - 1);
  }

  // Add all the parameters
  for (const auto& param : module.get_parameters()) {
    torch::ParameterDef* param_def = module_def->add_parameters();
    param_def->set_name(param.name());
    param_def->set_is_buffer(false);
    if (user_provided_serialization) {
      // If a __getstate__ was used, don't write the actual tensor
      param_def->set_tensor_id(-1);
    } else {
      param_def->set_tensor_id(addTensor(param.value().toTensor()));
    }
  }

  // Add all the attributes
  for (const auto& attribute : module.get_attributes()) {
    // Add attribute to ModuleDef
    torch::AttributeDef* attribute_def = module_def->add_attributes();
    attribute_def->set_name(attribute.name());
    attribute_def->set_type(attribute.type()->python_str());

    if (!user_provided_serialization) {
      // Write the attribute's index if it's actually saved, -1 if it needs to
      // come from __getstate__
      pickled_ivalues_.push_back(attribute.value());
      attribute_def->set_id(pickled_ivalues_.size() - 1);
    } else {
      // The module had a __setstate__, so write the attribute name/type so
      // it can be correctly imported, but it has no entry in the
      // pickled_ivalues_ table
      attribute_def->set_id(-1);
    }
  }

  std::stringstream module_name;
  if (prefix != "")
    module_name << prefix << "_";
  module_name << name;

  if (module.type()->methods().size() > 0) {
    std::ostringstream methods;
    SourceRangeRecords source_ranges;
    methods << "op_version_set = " << CURRENT_OP_VERSION_SET << "\n";
    PythonPrint(
        methods,
        source_ranges,
        module,
        tensor_table_,
        class_table_,
        /*enforce_importable=*/true);
    torch::RecordRef* record = module_def->mutable_torchscript_arena();

    std::stringstream filename;
    filename << "code/" << module_name.str() << ".py";
    std::string methods_str = methods.str();
    writer_.writeRecord(
        filename.str(), methods_str.c_str(), methods_str.size());
    record->set_key(filename.str());

    // Write out debug records
    torch::RecordRef* debug_record =
        module_def->mutable_torchscript_debug_arena();

    SourceRangePickler source_range_pickler;
    source_range_pickler.pickle(source_ranges);
    const auto& range_data = source_range_pickler.get_data();
    std::stringstream debug_filename;
    debug_filename << "debug/" << module_name.str() << ".pkl";
    writer_.writeRecord(
        debug_filename.str(), range_data.data(), range_data.size());
    debug_record->set_key(debug_filename.str());
  }

  for (script::Slot s : module.get_module_slots()) {
    torch::ModuleDef* sub_def = module_def->add_submodules();
    convertModule(s.to_module(), module_name.str(), s.name(), sub_def);
  }
}

>>>>>>> 934ff036
// Pretty printing for ONNX
constexpr char indent_char = ' ';
constexpr size_t indent_multiplier = 2;

std::string idt(size_t indent) {
  return std::string(indent * indent_multiplier, indent_char);
}

std::string nlidt(size_t indent) {
  return std::string("\n") + idt(indent);
}

void dump(const onnx::TensorProto& tensor, std::ostream& stream) {
  stream << "TensorProto shape: [";
  for (int i = 0; i < tensor.dims_size(); ++i) {
    stream << tensor.dims(i) << (i == tensor.dims_size() - 1 ? "" : " ");
  }
  stream << "]";
}

void dump(const onnx::TensorShapeProto& shape, std::ostream& stream) {
  for (int i = 0; i < shape.dim_size(); ++i) {
    auto& dim = shape.dim(i);
    if (dim.has_dim_value()) {
      stream << dim.dim_value();
    } else {
      stream << "?";
    }
    stream << (i == shape.dim_size() - 1 ? "" : " ");
  }
}

void dump(const onnx::TypeProto_Tensor& tensor_type, std::ostream& stream) {
  stream << "Tensor dims: ";
  dump(tensor_type.shape(), stream);
}

void dump(const onnx::TypeProto& type, std::ostream& stream) {
  dump(type.tensor_type(), stream);
}

void dump(const onnx::ValueInfoProto& value_info, std::ostream& stream) {
  stream << "{name: \"" << value_info.name() << "\", type:";
  dump(value_info.type(), stream);
  stream << "}";
}

void dump(const onnx::GraphProto& graph, std::ostream& stream, size_t indent);

void dump(
    const onnx::AttributeProto& attr,
    std::ostream& stream,
    size_t indent) {
  stream << "{ name: '" << attr.name() << "', type: ";
  if (attr.has_f()) {
    stream << "float, value: " << attr.f();
  } else if (attr.has_i()) {
    stream << "int, value: " << attr.i();
  } else if (attr.has_s()) {
    stream << "string, value: '" << attr.s() << "'";
  } else if (attr.has_g()) {
    stream << "graph, value:\n";
    dump(attr.g(), stream, indent + 1);
    stream << nlidt(indent);
  } else if (attr.has_t()) {
    stream << "tensor, value:";
    dump(attr.t(), stream);
  } else if (attr.floats_size()) {
    stream << "floats, values: [";
    for (int i = 0; i < attr.floats_size(); ++i)
      stream << attr.floats(i) << (i == attr.floats_size() - 1 ? "" : " ");
    stream << "]";
  } else if (attr.ints_size()) {
    stream << "ints, values: [";
    for (int i = 0; i < attr.ints_size(); ++i)
      stream << attr.ints(i) << (i == attr.ints_size() - 1 ? "" : " ");
    stream << "]";
  } else if (attr.strings_size()) {
    stream << "strings, values: [";
    for (int i = 0; i < attr.strings_size(); ++i)
      stream << "'" << attr.strings(i) << "'"
             << (i == attr.strings_size() - 1 ? "" : " ");
    stream << "]";
  } else if (attr.tensors_size()) {
    stream << "tensors, values: [";
    for (auto& t : attr.tensors()) {
      dump(t, stream);
    }
    stream << "]";
  } else if (attr.graphs_size()) {
    stream << "graphs, values: [";
    for (auto& g : attr.graphs()) {
      dump(g, stream, indent + 1);
    }
    stream << "]";
  } else {
    stream << "UNKNOWN";
  }
  stream << "}";
}

void dump(const onnx::NodeProto& node, std::ostream& stream, size_t indent) {
  stream << "Node {type: \"" << node.op_type() << "\", inputs: [";
  for (int i = 0; i < node.input_size(); ++i) {
    stream << node.input(i) << (i == node.input_size() - 1 ? "" : ",");
  }
  stream << "], outputs: [";
  for (int i = 0; i < node.output_size(); ++i) {
    stream << node.output(i) << (i == node.output_size() - 1 ? "" : ",");
  }
  stream << "], attributes: [";
  for (int i = 0; i < node.attribute_size(); ++i) {
    dump(node.attribute(i), stream, indent + 1);
    stream << (i == node.attribute_size() - 1 ? "" : ",");
  }
  stream << "]}";
}

void dump(const onnx::GraphProto& graph, std::ostream& stream, size_t indent) {
  stream << idt(indent) << "GraphProto {" << nlidt(indent + 1) << "name: \""
         << graph.name() << "\"" << nlidt(indent + 1) << "inputs: [";
  for (int i = 0; i < graph.input_size(); ++i) {
    dump(graph.input(i), stream);
    stream << (i == graph.input_size() - 1 ? "" : ",");
  }
  stream << "]" << nlidt(indent + 1) << "outputs: [";
  for (int i = 0; i < graph.output_size(); ++i) {
    dump(graph.output(i), stream);
    stream << (i == graph.output_size() - 1 ? "" : ",");
  }
  stream << "]" << nlidt(indent + 1) << "initializers: [";
  for (int i = 0; i < graph.initializer_size(); ++i) {
    dump(graph.initializer(i), stream);
    stream << (i == graph.initializer_size() - 1 ? "" : ",");
  }
  stream << "]" << nlidt(indent + 1) << "nodes: [" << nlidt(indent + 2);
  for (int i = 0; i < graph.node_size(); ++i) {
    dump(graph.node(i), stream, indent + 2);
    if (i != graph.node_size() - 1)
      stream << "," << nlidt(indent + 2);
  }
  stream << nlidt(indent + 1) << "]\n" << idt(indent) << "}\n";
}

void dump(
    const onnx::OperatorSetIdProto& operator_set_id,
    std::ostream& stream) {
  stream << "OperatorSetIdProto { domain: " << operator_set_id.domain() << "}";
}

void dump(const onnx::ModelProto& model, std::ostream& stream, size_t indent) {
  stream << idt(indent) << "ModelProto {" << nlidt(indent + 1)
         << "producer_name: \"" << model.producer_name() << "\""
         << nlidt(indent + 1) << "domain: \"" << model.domain() << "\""
         << nlidt(indent + 1) << "doc_string: \"" << model.doc_string() << "\"";
  if (model.has_graph()) {
    stream << nlidt(indent + 1) << "graph:\n";
    dump(model.graph(), stream, indent + 2);
  }
  if (model.opset_import_size()) {
    stream << idt(indent + 1) << "opset_import: [";
    for (auto& opset_imp : model.opset_import()) {
      dump(opset_imp, stream);
    }
    stream << "],\n";
  }
  stream << idt(indent) << "}\n";
}

std::string prettyPrint(const onnx::ModelProto& model) {
  std::stringstream ss;
  dump(model, ss, 0);
  return ss.str();
}

} // namespace

void SetExportModuleExtraFilesHook(ExportModuleExtraFilesHook hook) {
  GetExtraFilesHook() = hook;
}

std::string pretty_print_onnx(
    const std::shared_ptr<Graph>& graph,
    const std::map<std::string, at::Tensor>& initializers,
    int64_t onnx_opset_version,
    bool defer_weight_export,
    ::torch::onnx::OperatorExportTypes operator_export_type,
    bool google_printer) {
  auto graph_encoder = GraphEncoder(
      graph,
      onnx_opset_version,
      operator_export_type,
      initializers,
      std::unordered_map<std::string, std::unordered_map<int64_t, std::string>>{},
      defer_weight_export,
      true);
  if (google_printer) {
    return graph_encoder.get_model_proto().DebugString();
  }
  return prettyPrint(graph_encoder.get_model_proto());
}

// export_raw_ir will export IR ops without turning them into ONNX ops.
// The output will use the ONNX protobuf format, but the ops will not
// conform to the ONNX op specification. Thus, the output will not
// be interpretable by a ONNX-compatible framework. However, PyTorch or
// libtorch will be able to import the IR and play it back.
std::tuple<std::string, RawDataExportMap> export_onnx(
    const std::shared_ptr<Graph>& graph,
    const std::map<std::string, at::Tensor>& initializers,
    int64_t onnx_opset_version,
    const std::unordered_map<std::string, std::unordered_map<std::int64_t, std::string>>& dynamic_axes,
    bool defer_weight_export,
    ::torch::onnx::OperatorExportTypes operator_export_type,
    bool strip_doc_string) {
  auto graph_encoder = GraphEncoder(
      graph,
      onnx_opset_version,
      operator_export_type,
      initializers,
      dynamic_axes,
      defer_weight_export,
      strip_doc_string);
  return std::make_tuple(
      graph_encoder.get_model_proto().SerializeAsString(),
      graph_encoder.get_raw_data_export_map());
}

void ExportModule(
    const script::Module& module,
    std::ostream& out,
    const script::ExtraFilesMap& extra_files) {
  ScriptModuleSerializer serializer(&out);
  serializer.serialize(module, extra_files);
}

void ExportModule(
    const script::Module& module,
    const std::string& filename,
    const script::ExtraFilesMap& extra_files) {
  ScriptModuleSerializer serializer(filename);
  serializer.serialize(module, extra_files);
}

} // namespace jit
} // namespace torch<|MERGE_RESOLUTION|>--- conflicted
+++ resolved
@@ -516,6 +516,14 @@
       const script::Module& module,
       torch::ModelDef* model_def,
       const script::ExtraFilesMap& extra_files);
+  void LEGACY_writePickleArchive(
+      const std::string& name,
+      const std::vector<IValue>& ivalues);
+  void LEGACY_convertModule(
+      const script::Module& module,
+      const std::string& prefix,
+      const std::string& name,
+      torch::ModuleDef* module_def);
 
   // add a tensor to the tensorTable
   // returns the offset into the tensor table
@@ -557,6 +565,9 @@
     SourceRangeRecords debug_info;
   };
   OrderedDict<c10::NamedTypePtr, ClassInfo> converted_classes_;
+
+  std::vector<IValue> LEGACY_pickled_ivalues_;
+  size_t proto_version_ = torch::ProtoVersion::PROTO_VERSION_NEWEST;
 };
 
 // ScriptModuleSerializer's methods
@@ -622,7 +633,7 @@
 
     // For the type, foo.bar.Baz
     const std::string filename = ImportExportHelpers::qualifierToPath(
-        class_type->qualifier(), torch::ProtoVersion::PROTO_VERSION_NEWEST);
+        class_type->qualifier(), proto_version_);
     // End state: filename is "foo/bar.py", in which we will define a class
     // named Baz
     auto& stream = fileToSrc[filename];
@@ -707,17 +718,22 @@
   model_def->set_producer_name("pytorch");
   model_def->set_producer_version("1.0"); // TODO: set the producer version
                                           // using appropriate function call
-  model_def->set_proto_version(torch::ProtoVersion::PROTO_VERSION_NEWEST);
-
-  // Serialize all code info.
-  convertClass(module.type());
-
-  // Then pickle the module
-  Pickler pickler(&tensor_table_);
-  pickler.start();
-  pickler.addIValue(module.module_object());
-  pickler.finish();
-  writer_.writeRecord("data.pkl", pickler.stack().data(), pickler.stack().size());
+  model_def->set_proto_version(proto_version_);
+  if (proto_version_ >= 6) {
+    // Serialize all code info.
+    convertClass(module.type());
+    // Then pickle the module
+    Pickler pickler(&tensor_table_);
+    pickler.protocol();
+    pickler.pushIValue(module.module_object());
+    pickler.stop();
+    writer_.writeRecord("data.pkl", pickler.stack().data(), pickler.stack().size());
+  } else {
+    LEGACY_convertModule(
+        module, "", writer_.archiveName(), model_def->mutable_main_module());
+
+    LEGACY_writePickleArchive("attributes.pkl", LEGACY_pickled_ivalues_);
+  }
 
   writeTensorTable(model_def);
   writeLibs(model_def);
@@ -791,9 +807,7 @@
   }
 }
 
-<<<<<<< HEAD
-=======
-void ScriptModuleSerializer::writePickleArchive(
+void ScriptModuleSerializer::LEGACY_writePickleArchive(
     const std::string& name,
     const std::vector<IValue>& ivalues) {
   Pickler pickler(&tensor_table_);
@@ -807,7 +821,7 @@
   writer_.writeRecord(name, pickler.stack().data(), pickler.stack().size());
 }
 
-void ScriptModuleSerializer::convertModule(
+void ScriptModuleSerializer::LEGACY_convertModule(
     const script::Module& module,
     const std::string& prefix,
     const std::string& name,
@@ -821,8 +835,8 @@
       checkHasValidSetGetState(module.module_object()->type());
   if (user_provided_serialization) {
     // Run the '__getstate__' method on the module and store the result
-    pickled_ivalues_.emplace_back(moduleGetState(module));
-    module_def->set_get_state_attribute_id(pickled_ivalues_.size() - 1);
+    LEGACY_pickled_ivalues_.emplace_back(moduleGetState(module));
+    module_def->set_get_state_attribute_id(LEGACY_pickled_ivalues_.size() - 1);
   }
 
   // Add all the parameters
@@ -848,12 +862,12 @@
     if (!user_provided_serialization) {
       // Write the attribute's index if it's actually saved, -1 if it needs to
       // come from __getstate__
-      pickled_ivalues_.push_back(attribute.value());
-      attribute_def->set_id(pickled_ivalues_.size() - 1);
+      LEGACY_pickled_ivalues_.push_back(attribute.value());
+      attribute_def->set_id(LEGACY_pickled_ivalues_.size() - 1);
     } else {
       // The module had a __setstate__, so write the attribute name/type so
       // it can be correctly imported, but it has no entry in the
-      // pickled_ivalues_ table
+      // LEGACY_pickled_ivalues_ table
       attribute_def->set_id(-1);
     }
   }
@@ -867,7 +881,7 @@
     std::ostringstream methods;
     SourceRangeRecords source_ranges;
     methods << "op_version_set = " << CURRENT_OP_VERSION_SET << "\n";
-    PythonPrint(
+    LEGACY_PythonPrint(
         methods,
         source_ranges,
         module,
@@ -899,11 +913,10 @@
 
   for (script::Slot s : module.get_module_slots()) {
     torch::ModuleDef* sub_def = module_def->add_submodules();
-    convertModule(s.to_module(), module_name.str(), s.name(), sub_def);
-  }
-}
-
->>>>>>> 934ff036
+    LEGACY_convertModule(s.to_module(), module_name.str(), s.name(), sub_def);
+  }
+}
+
 // Pretty printing for ONNX
 constexpr char indent_char = ' ';
 constexpr size_t indent_multiplier = 2;
