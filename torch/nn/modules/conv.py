--- conflicted
+++ resolved
@@ -199,11 +199,7 @@
         return F.conv1d(input, self.weight, self.bias, self.stride,
                         self.padding, self.dilation, self.groups)
 
-<<<<<<< HEAD
-def conv2d_forwad(input, padding_mode, padding, weight, bias, stride, dilation, groups):
-=======
 def conv2d_forward(input, padding_mode, padding, weight, bias, stride, dilation, groups):
->>>>>>> e57b682a
     if padding_mode == 'circular':
         expanded_padding = ((padding[1] + 1) // 2, padding[1] // 2,
                             (padding[0] + 1) // 2, padding[0] // 2)
@@ -343,13 +339,8 @@
             False, _pair(0), groups, bias, padding_mode)
 
     def forward(self, input):
-<<<<<<< HEAD
-        conv2d_forwad(input, self.padding_mode, self.padding, self.weight,
-                      self.bias, self.stride, self.dilation, self.groups)
-=======
         conv2d_forward(input, self.padding_mode, self.padding, self.weight,
                        self.bias, self.stride, self.dilation, self.groups)
->>>>>>> e57b682a
 
 class Conv3d(_ConvNd):
     r"""Applies a 3D convolution over an input signal composed of several input
