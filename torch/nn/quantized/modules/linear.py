from __future__ import absolute_import, division, print_function, unicode_literals
import torch
from ...modules.module import Module
from ...modules.linear import Linear as NNLinear
# from ...qat.modules.linear import Linear as QATLinear

class Quantize(Module):
    r"""Quantizes an incoming tensor
    Args:
     `out_scale`: scale of the output Quantized Tensor
     `out_zero_point`: zero_point of output Quantized Tensor
     `out_dtype`: data type of output Quantized Tensor

    Attributes:
      `out_scale`, `out_zero_point`, `out_dtype`

    Examples::
        >>> t = torch.tensor([[1., -1.], [1., -1.]])
        >>> scale, zero_point, dtype = 1.0, 2, torch.qint8
        >>> qm = Quantize(scale, zero_point, dtype)
        >>> qt = qm(t)
        >>> print(qt)
        >>> tensor([[ 1., -1.],
>         [ 1., -1.]], size=(2, 2), dtype=torch.qint8, scale=1.0, zero_point=2)
    """

    def __init__(self, out_scale, out_zero_point, out_dtype):
        super(Quantize, self).__init__()
        self.register_buffer('_scale', torch.tensor([out_scale]))
        self.register_buffer('_zero_point', torch.tensor([out_zero_point], dtype=torch.long))
        self._dtype = out_dtype

    def forward(self, X):
        return torch.quantize_linear(X, self._scale.item(),
                                     self._zero_point.item(), self._dtype)

    @staticmethod
    def from_float(mod):
        assert hasattr(mod, 'observer')
        qparams = mod.observer.calculate_qparams()
        return Quantize(qparams[0].item(), qparams[1].item(), mod.observer.dtype)

class DeQuantize(Module):
    r"""Dequantizes an incoming tensor

    Examples::
        >>> input = torch.tensor([[1., -1.], [1., -1.]])
        >>> scale, zero_point, dtype = 1.0, 2, torch.qint8
        >>> qm = Quantize(scale, zero_point, dtype)
        >>> quantized_input = qm(input)
        >>> dqm = DeQuantize()
        >>> dequantized = dqm(quantized_input)
        >>> print(dequantized)
        >>> tensor([[ 1., -1.],
            [ 1., -1.]], dtype=torch.float32)
    """

    def __init__(self):
        super(DeQuantize, self).__init__()

    def forward(self, Xq):
        return Xq.dequantize()

    @staticmethod
    def from_float(mod):
        return DeQuantize()

class Linear(NNLinear):
    r"""
    A quantized linear module with quantized tensor as inputs
    and outputs.
    We adopt the same interface as `torch.nn.Linear`, please see https://pytorch.org/docs/stable/nn.html#torch.nn.Linear
    for documentation.

    Similar to `torch.nn.Linear`, attributes will be randomly initialized at
        module creation time and will be overwritten later

    Attributes:
        weight: the non-learnable quantized weights of the
                module which are of shape :math:`(\text{out\_features}, \text{in\_features})`.
        bias:   the non-learnable bias of the module of shape :math:`(\text{out\_features})`.
                If :attr:`bias` is ``True``, the values are initialized to zero.
        out_scale: `scale` parameter of output Quantized Tensor, type: double
        out_zero_point: `zero_point` parameter for output Quantized Tensor, type: long

    Examples::

        >>> m = nn.quantized.Linear(20, 30)
        >>> input = torch.randn(128, 20)
        >>> output = m(input)
        >>> print(output.size())
        torch.Size([128, 30])
    """
    __constants__ = ['bias', 'in_features', 'out_features']

    def __init__(self, in_features, out_features, bias=True):
        super(Linear, self).__init__(in_features, out_features, bias)
        if bias:
            del self.bias
            qbias = torch._empty_affine_quantized(
                [out_features], scale=1, zero_point=0, dtype=torch.qint32)
            self.register_buffer('bias', qbias)
        else:
            self.register_buffer('bias', None)
        del self.weight
        qweight = torch._empty_affine_quantized(
            [out_features, in_features], scale=1, zero_point=0,
            dtype=torch.qint8)
        self.register_buffer('_packed_weight',
                             torch.ops.quantized.fbgemm_linear_prepack(qweight))
        self.register_buffer('_scale',
                             torch.tensor([1.0], dtype=torch.double))
        self.register_buffer('_zero_point',
                             torch.tensor([0], dtype=torch.long))

    @property
    def weight(self):
        return torch.ops.quantized.fbgemm_linear_unpack(self._packed_weight)

    @weight.setter
    def weight(self, w):
        self._packed_weight = torch.ops.quantized.fbgemm_linear_prepack(w)

    # TODO: These will be duplicated multiple times, should we use multi-inheritance?
    @property
    def scale(self):
        return self._scale.item()

    @scale.setter
    def scale(self, s):
        if isinstance(s, torch.Tensor):
            self._scale = s
        else:
            self._scale = torch.tensor([s], dtype=torch.double)

    @property
    def zero_point(self):
        return self._zero_point.item()

    @zero_point.setter
    def zero_point(self, zp):
        if isinstance(zp, torch.Tensor):
            self._zero_point = zp
        else:
            self._zero_point = torch.tensor([zp], dtype=torch.long)

    def forward(self, x):
        # Note that we can handle self.bias == None case.
        Y_q = torch.ops.quantized.fbgemm_linear(
            x, self._packed_weight,
            self.bias,
            self.scale,
            self.zero_point)
        return Y_q

    def _save_to_state_dict(self, destination, prefix, keep_vars):
        super()._save_to_state_dict(destination, prefix, keep_vars)
        destination[prefix + 'weight'] = torch.ops.quantized.fbgemm_linear_unpack(destination[prefix + '_packed_weight'])
        destination.pop(prefix + '_packed_weight')

    def _load_from_state_dict(self, state_dict, prefix, local_metadata, strict,
                              missing_keys, unexpected_keys, error_msgs):
        self._packed_weight = torch.ops.quantized.fbgemm_linear_prepack(state_dict[prefix + 'weight'])
        if prefix + 'bias' in state_dict:
            self.bias.copy_(state_dict[prefix + 'bias'])
            state_dict.pop(prefix + 'bias')
        state_dict.pop(prefix + 'weight')
        super()._load_from_state_dict(state_dict, prefix, local_metadata, False,
                                      missing_keys, unexpected_keys, error_msgs)
        return

    # TODO: support initializing from quantization parameters when Quantizer is
    # exposed in python
    @staticmethod
    def from_float(mod):
        r"""Create a quantized module from a float module or qparams_dict

            Args: `mod` a float module, either produced by torch.quantization utilities
            or directly from user
        """
        if hasattr(mod, 'weight_fake_quant'):
            # assert type(mod) == QATLinear, 'training mode nnq.Linear.from_float only works for nn.qat.Linear'
            weight_observer = mod.weight_fake_quant
        else:
            assert type(mod) == NNLinear, 'nnq.Linear.from_float only works for nn.Linear'
            assert hasattr(mod, 'qconfig'), 'Input float module must have qconfig defined'
            assert hasattr(mod, 'observer'), 'Input float module must have observer attached'
            weight_observer = mod.qconfig.weight()
            weight_observer(mod.weight)
<<<<<<< HEAD
        act_scale, act_zp = activation_observer.calculate_qparams()
        wt_scale, wt_zp = weight_observer.calculate_qparams()
        bias_scale = (wt_scale * act_scale).float()
        qweight = torch.quantize_linear(mod.weight.float(), wt_scale, wt_zp.long().item(), torch.qint8)
=======
        activation_observer = mod.observer
        act_qparams = activation_observer.calculate_qparams()
        wt_qparams = weight_observer.calculate_qparams()
        bias_scale = (wt_qparams[0] * act_qparams[0]).float()
        qweight = torch.quantize_linear(mod.weight.float(), wt_qparams[0], wt_qparams[1].long().item(), torch.qint8)
>>>>>>> 40bbca52
        qbias = torch.quantize_linear(mod.bias.float(), bias_scale, 0, torch.qint32)
        qlinear = Linear(mod.in_features, mod.out_features)
        qlinear._packed_weight = torch.ops.quantized.fbgemm_linear_prepack(qweight)
        qlinear.bias = qbias
        qlinear.scale = torch.tensor([act_scale], dtype=torch.double)
        qlinear.zero_point = torch.tensor([act_zp], dtype=torch.long)
        return qlinear<|MERGE_RESOLUTION|>--- conflicted
+++ resolved
@@ -108,9 +108,9 @@
             dtype=torch.qint8)
         self.register_buffer('_packed_weight',
                              torch.ops.quantized.fbgemm_linear_prepack(qweight))
-        self.register_buffer('_scale',
+        self.register_buffer('scale',
                              torch.tensor([1.0], dtype=torch.double))
-        self.register_buffer('_zero_point',
+        self.register_buffer('zero_point',
                              torch.tensor([0], dtype=torch.long))
 
     @property
@@ -120,29 +120,6 @@
     @weight.setter
     def weight(self, w):
         self._packed_weight = torch.ops.quantized.fbgemm_linear_prepack(w)
-
-    # TODO: These will be duplicated multiple times, should we use multi-inheritance?
-    @property
-    def scale(self):
-        return self._scale.item()
-
-    @scale.setter
-    def scale(self, s):
-        if isinstance(s, torch.Tensor):
-            self._scale = s
-        else:
-            self._scale = torch.tensor([s], dtype=torch.double)
-
-    @property
-    def zero_point(self):
-        return self._zero_point.item()
-
-    @zero_point.setter
-    def zero_point(self, zp):
-        if isinstance(zp, torch.Tensor):
-            self._zero_point = zp
-        else:
-            self._zero_point = torch.tensor([zp], dtype=torch.long)
 
     def forward(self, x):
         # Note that we can handle self.bias == None case.
@@ -187,18 +164,11 @@
             assert hasattr(mod, 'observer'), 'Input float module must have observer attached'
             weight_observer = mod.qconfig.weight()
             weight_observer(mod.weight)
-<<<<<<< HEAD
+        activation_observer = mod.observer
         act_scale, act_zp = activation_observer.calculate_qparams()
         wt_scale, wt_zp = weight_observer.calculate_qparams()
         bias_scale = (wt_scale * act_scale).float()
         qweight = torch.quantize_linear(mod.weight.float(), wt_scale, wt_zp.long().item(), torch.qint8)
-=======
-        activation_observer = mod.observer
-        act_qparams = activation_observer.calculate_qparams()
-        wt_qparams = weight_observer.calculate_qparams()
-        bias_scale = (wt_qparams[0] * act_qparams[0]).float()
-        qweight = torch.quantize_linear(mod.weight.float(), wt_qparams[0], wt_qparams[1].long().item(), torch.qint8)
->>>>>>> 40bbca52
         qbias = torch.quantize_linear(mod.bias.float(), bias_scale, 0, torch.qint32)
         qlinear = Linear(mod.in_features, mod.out_features)
         qlinear._packed_weight = torch.ops.quantized.fbgemm_linear_prepack(qweight)
