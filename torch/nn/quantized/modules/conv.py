--- conflicted
+++ resolved
@@ -14,7 +14,6 @@
 
 
 class Conv2d(_ConvNd):
-<<<<<<< HEAD
     r"""Applies a 2D convolution over a quantized input signal composed of
     several quantized input planes.
 
@@ -50,16 +49,7 @@
         >>> output = m(input)
 
     """
-=======
-    r"""A quantized Conv2d module.
-
-    We adopt the same interface as :class:`torch.nn.Conv2d`.
-    """
-
-    # __QAT_MODULE = QATConv2d
     __FLOAT_MODULE = NNConv2d
-
->>>>>>> be3d2758
     def __init__(self, in_channels, out_channels, kernel_size, stride=1,
                  padding=0, dilation=1, groups=1,
                  bias=True, padding_mode='zeros'):
@@ -143,15 +133,10 @@
                                              self.scale, self.zero_point)
         return output.permute([0, 3, 1, 2])
 
-<<<<<<< HEAD
-    @staticmethod
-    def from_float(mod):
-        r"""Creates a quantized module from a float module or qparams_dict.
-=======
+
     @classmethod
     def from_float(cls, mod):
-        r"""Create a quantized module from a float module or qparams_dict
->>>>>>> be3d2758
+        r"""Creates a quantized module from a float module or qparams_dict.
 
         Args:
             mod (Module): a float module, either produced by torch.quantization
